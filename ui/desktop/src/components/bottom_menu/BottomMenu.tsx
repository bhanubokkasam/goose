import { useState, useEffect, useRef } from 'react';
import { AlertType, useAlerts } from '../alerts';
import { useToolCount } from '../alerts/useToolCount';
import BottomMenuAlertPopover from './BottomMenuAlertPopover';
import type { View, ViewOptions } from '../../App';
import { BottomMenuModeSelection } from './BottomMenuModeSelection';
import ModelsBottomBar from '../settings/models/bottom_bar/ModelsBottomBar';
import { useConfig } from '../ConfigContext';
import { useModelAndProvider } from '../ModelAndProviderContext';
import { Message } from '../../types/message';
import { ManualSummarizeButton } from '../context_management/ManualSummaryButton';
<<<<<<< HEAD
import { DirSwitcher } from './DirSwitcher';
=======
import { CostTracker } from './CostTracker';
import { COST_TRACKING_ENABLED } from '../../updates';
>>>>>>> 36b51737

const TOKEN_LIMIT_DEFAULT = 128000; // fallback for custom models that the backend doesn't know about
const TOKEN_WARNING_THRESHOLD = 0.8; // warning shows at 80% of the token limit
const TOOLS_MAX_SUGGESTED = 60; // max number of tools before we show a warning

interface ModelLimit {
  pattern: string;
  context_limit: number;
}

export default function BottomMenu({
  setView,
  numTokens = 0,
  inputTokens = 0,
  outputTokens = 0,
  messages = [],
  isLoading = false,
  setMessages,
  sessionCosts,
}: {
  setView: (view: View, viewOptions?: ViewOptions) => void;
  numTokens?: number;
  inputTokens?: number;
  outputTokens?: number;
  messages?: Message[];
  isLoading?: boolean;
  setMessages: (messages: Message[]) => void;
  sessionCosts?: {
    [key: string]: {
      inputTokens: number;
      outputTokens: number;
      totalCost: number;
    };
  };
}) {
  const [isModelMenuOpen, setIsModelMenuOpen] = useState(false);
  const { alerts, addAlert, clearAlerts } = useAlerts();
  const dropdownRef = useRef<HTMLDivElement>(null);
  const toolCount = useToolCount();
  const { getProviders, read } = useConfig();
  const { getCurrentModelAndProvider, currentModel, currentProvider } = useModelAndProvider();
  const [tokenLimit, setTokenLimit] = useState<number>(TOKEN_LIMIT_DEFAULT);
  const [isTokenLimitLoaded, setIsTokenLimitLoaded] = useState(false);

  // Load model limits from the API
  const getModelLimits = async () => {
    try {
      const response = await read('model-limits', false);
      if (response) {
        // The response is already parsed, no need for JSON.parse
        return response as ModelLimit[];
      }
    } catch (err) {
      console.error('Error fetching model limits:', err);
    }
    return [];
  };

  // Helper function to find model limit using pattern matching
  const findModelLimit = (modelName: string, modelLimits: ModelLimit[]): number | null => {
    if (!modelName) return null;
    const matchingLimit = modelLimits.find((limit) =>
      modelName.toLowerCase().includes(limit.pattern.toLowerCase())
    );
    return matchingLimit ? matchingLimit.context_limit : null;
  };

  // Load providers and get current model's token limit
  const loadProviderDetails = async () => {
    try {
      // Reset token limit loaded state
      setIsTokenLimitLoaded(false);

      // Get current model and provider first to avoid unnecessary provider fetches
      const { model, provider } = await getCurrentModelAndProvider();
      if (!model || !provider) {
        console.log('No model or provider found');
        setIsTokenLimitLoaded(true);
        return;
      }

      const providers = await getProviders(true);

      // Find the provider details for the current provider
      const currentProvider = providers.find((p) => p.name === provider);
      if (currentProvider?.metadata?.known_models) {
        // Find the model's token limit from the backend response
        const modelConfig = currentProvider.metadata.known_models.find((m) => m.name === model);
        if (modelConfig?.context_limit) {
          setTokenLimit(modelConfig.context_limit);
          setIsTokenLimitLoaded(true);
          return;
        }
      }

      // Fallback: Use pattern matching logic if no exact model match was found
      const modelLimit = await getModelLimits();
      const fallbackLimit = findModelLimit(model as string, modelLimit);
      if (fallbackLimit !== null) {
        setTokenLimit(fallbackLimit);
        setIsTokenLimitLoaded(true);
        return;
      }

      // If no match found, use the default model limit
      setTokenLimit(TOKEN_LIMIT_DEFAULT);
      setIsTokenLimitLoaded(true);
    } catch (err) {
      console.error('Error loading providers or token limit:', err);
      // Set default limit on error
      setTokenLimit(TOKEN_LIMIT_DEFAULT);
      setIsTokenLimitLoaded(true);
    }
  };

  // Initial load and refresh when model changes
  useEffect(() => {
    loadProviderDetails();
    // eslint-disable-next-line react-hooks/exhaustive-deps
  }, [currentModel, currentProvider]);

  // Handle tool count alerts and token usage
  useEffect(() => {
    clearAlerts();

    // Only show token alerts if we have loaded the real token limit
    if (isTokenLimitLoaded && tokenLimit && numTokens > 0) {
      if (numTokens >= tokenLimit) {
        // Only show error alert when limit reached
        addAlert({
          type: AlertType.Error,
          message: `Token limit reached (${numTokens.toLocaleString()}/${tokenLimit.toLocaleString()}) \n You've reached the model's conversation limit. The session will be saved — copy anything important and start a new one to continue.`,
          autoShow: true, // Auto-show token limit errors
        });
      } else if (numTokens >= tokenLimit * TOKEN_WARNING_THRESHOLD) {
        // Only show warning alert when approaching limit
        addAlert({
          type: AlertType.Warning,
          message: `Approaching token limit (${numTokens.toLocaleString()}/${tokenLimit.toLocaleString()}) \n You're reaching the model's conversation limit. The session will be saved — copy anything important and start a new one to continue.`,
          autoShow: true, // Auto-show token limit warnings
        });
      } else {
        // Show info alert only when not in warning/error state
        addAlert({
          type: AlertType.Info,
          message: 'Context window',
          progress: {
            current: numTokens,
            total: tokenLimit,
          },
        });
      }
    }

    // Add tool count alert if we have the data
    if (toolCount !== null && toolCount > TOOLS_MAX_SUGGESTED) {
      addAlert({
        type: AlertType.Warning,
        message: `Too many tools can degrade performance.\nTool count: ${toolCount} (recommend: ${TOOLS_MAX_SUGGESTED})`,
        action: {
          text: 'View extensions',
          onClick: () => setView('settings'),
        },
        autoShow: false, // Don't auto-show tool count warnings
      });
    }
    // We intentionally omit setView as it shouldn't trigger a re-render of alerts
    // eslint-disable-next-line react-hooks/exhaustive-deps
  }, [numTokens, toolCount, tokenLimit, isTokenLimitLoaded, addAlert, clearAlerts]);

  // Add effect to handle clicks outside
  useEffect(() => {
    const handleClickOutside = (event: MouseEvent) => {
      if (dropdownRef.current && !dropdownRef.current.contains(event.target as Node)) {
        setIsModelMenuOpen(false);
      }
    };

    if (isModelMenuOpen) {
      document.addEventListener('mousedown', handleClickOutside);
    }

    return () => {
      document.removeEventListener('mousedown', handleClickOutside);
    };
  }, [isModelMenuOpen]);

  // Add effect to handle Escape key
  useEffect(() => {
    const handleEsc = (event: KeyboardEvent) => {
      if (event.key === 'Escape') {
        setIsModelMenuOpen(false);
      }
    };

    if (isModelMenuOpen) {
      window.addEventListener('keydown', handleEsc);
    }

    return () => {
      window.removeEventListener('keydown', handleEsc);
    };
  }, [isModelMenuOpen]);

  return (
<<<<<<< HEAD
    <div className="flex w-full justify-between items-center pb-2 pr-3 transition-colors relative text-xs align-middle animate-in fade-in slide-in-from-right-8 duration-500">
      <div>
        <DirSwitcher hasMessages={messages.length > 0} />
      </div>

      <div className="flex items-center">
=======
    <div className="flex justify-between items-center transition-colors text-textSubtle relative text-xs h-6">
      <div className="flex items-center h-full">
>>>>>>> 36b51737
        {/* Tool and Token count */}
        <div className="flex items-center h-full pl-2">
          {<BottomMenuAlertPopover alerts={alerts} />}
        </div>

        {/* Cost Tracker - no separator before it */}
        {COST_TRACKING_ENABLED && (
          <>
            <div className="flex items-center h-full ml-1">
              <CostTracker
                inputTokens={inputTokens}
                outputTokens={outputTokens}
                sessionCosts={sessionCosts}
              />
            </div>
            <div className="w-[1px] h-4 bg-borderSubtle mx-1.5" />
          </>
        )}

        {/* Model Selector Dropdown */}
        <div className="flex items-center h-full">
          <ModelsBottomBar dropdownRef={dropdownRef} setView={setView} />
        </div>

        {/* Separator */}
<<<<<<< HEAD
        <div className="w-1 h-1 rounded-full bg-background-accent/50 mx-2" />
=======
        <div className="w-[1px] h-4 bg-borderSubtle mx-1.5" />
>>>>>>> 36b51737

        {/* Goose Mode Selector Dropdown */}
        <div className="flex items-center h-full">
          <BottomMenuModeSelection setView={setView} />
        </div>

        {/* Summarize Context Button */}
        {messages.length > 0 && (
          <>
<<<<<<< HEAD
            <div className="w-1 h-1 rounded-full bg-background-accent/50 mx-2" />
            <ManualSummarizeButton
              messages={messages}
              isLoading={isLoading}
              setMessages={setMessages}
            />
=======
            <div className="w-[1px] h-4 bg-borderSubtle mx-1.5" />
            <div className="flex items-center h-full">
              <ManualSummarizeButton
                messages={messages}
                isLoading={isLoading}
                setMessages={setMessages}
              />
            </div>
>>>>>>> 36b51737
          </>
        )}
      </div>
    </div>
  );
}<|MERGE_RESOLUTION|>--- conflicted
+++ resolved
@@ -9,12 +9,9 @@
 import { useModelAndProvider } from '../ModelAndProviderContext';
 import { Message } from '../../types/message';
 import { ManualSummarizeButton } from '../context_management/ManualSummaryButton';
-<<<<<<< HEAD
 import { DirSwitcher } from './DirSwitcher';
-=======
 import { CostTracker } from './CostTracker';
 import { COST_TRACKING_ENABLED } from '../../updates';
->>>>>>> 36b51737
 
 const TOKEN_LIMIT_DEFAULT = 128000; // fallback for custom models that the backend doesn't know about
 const TOKEN_WARNING_THRESHOLD = 0.8; // warning shows at 80% of the token limit
@@ -220,17 +217,12 @@
   }, [isModelMenuOpen]);
 
   return (
-<<<<<<< HEAD
     <div className="flex w-full justify-between items-center pb-2 pr-3 transition-colors relative text-xs align-middle animate-in fade-in slide-in-from-right-8 duration-500">
       <div>
         <DirSwitcher hasMessages={messages.length > 0} />
       </div>
 
       <div className="flex items-center">
-=======
-    <div className="flex justify-between items-center transition-colors text-textSubtle relative text-xs h-6">
-      <div className="flex items-center h-full">
->>>>>>> 36b51737
         {/* Tool and Token count */}
         <div className="flex items-center h-full pl-2">
           {<BottomMenuAlertPopover alerts={alerts} />}
@@ -256,11 +248,7 @@
         </div>
 
         {/* Separator */}
-<<<<<<< HEAD
-        <div className="w-1 h-1 rounded-full bg-background-accent/50 mx-2" />
-=======
-        <div className="w-[1px] h-4 bg-borderSubtle mx-1.5" />
->>>>>>> 36b51737
+        <div className="w-1 h-1 rounded-full bg-background-accent/50 mx-1.5" />
 
         {/* Goose Mode Selector Dropdown */}
         <div className="flex items-center h-full">
@@ -270,15 +258,7 @@
         {/* Summarize Context Button */}
         {messages.length > 0 && (
           <>
-<<<<<<< HEAD
-            <div className="w-1 h-1 rounded-full bg-background-accent/50 mx-2" />
-            <ManualSummarizeButton
-              messages={messages}
-              isLoading={isLoading}
-              setMessages={setMessages}
-            />
-=======
-            <div className="w-[1px] h-4 bg-borderSubtle mx-1.5" />
+            <div className="w-1 h-1 rounded-full bg-background-accent/50 mx-1.5" />
             <div className="flex items-center h-full">
               <ManualSummarizeButton
                 messages={messages}
@@ -286,7 +266,6 @@
                 setMessages={setMessages}
               />
             </div>
->>>>>>> 36b51737
           </>
         )}
       </div>
