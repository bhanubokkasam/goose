<<<<<<< HEAD
=======
use super::common::{get_messages_token_counts, get_messages_token_counts_async};
>>>>>>> 26cb8509
use crate::message::Message;
use crate::prompt_template::render_global_file;
use crate::providers::base::Provider;
use anyhow::Result;
use rmcp::model::Role;
use serde::Serialize;
use std::sync::Arc;

<<<<<<< HEAD
#[derive(Serialize)]
struct SummarizeContext {
    messages: String,
}

/// Summarization function that uses the detailed prompt from the markdown template
pub async fn summarize_messages(
    provider: Arc<dyn Provider>,
    messages: &[Message],
) -> Result<Option<(Message, usize)>, anyhow::Error> {
    if messages.is_empty() {
        return Ok(None);
    }

    // Format all messages as a single string for the summarization prompt
    let messages_text = messages
        .iter()
        .map(|msg| format!("{:?}", msg))
        .collect::<Vec<_>>()
        .join("\n\n");
=======
// Constants for the summarization prompt and a follow-up user message.
const SUMMARY_PROMPT: &str = "You are good at summarizing conversations";

#[derive(Serialize)]
struct SummarizeContext {
    messages: String,
}

/// Summarize the combined messages from the accumulated summary and the current chunk.
///
/// This method builds the summarization request, sends it to the provider, and returns the summarized response.
async fn summarize_combined_messages(
    provider: &Arc<dyn Provider>,
    accumulated_summary: &[Message],
    current_chunk: &[Message],
) -> Result<Vec<Message>, anyhow::Error> {
    // Combine the accumulated summary and current chunk into a single batch.
    let combined_messages: Vec<Message> = accumulated_summary
        .iter()
        .cloned()
        .chain(current_chunk.iter().cloned())
        .collect();

    // Format the batch as a summarization request.
    let request_text = format!(
        "Please summarize the following conversation history, preserving the key points. This summarization will be used for the later conversations.\n\n```\n{:?}\n```",
        combined_messages
    );
    let summarization_request = vec![Message::user().with_text(&request_text)];

    // Send the request to the provider and fetch the response.
    let mut response = provider
        .complete(SUMMARY_PROMPT, &summarization_request, &[])
        .await?
        .0;
    // Set role to user as it will be used in following conversation as user content.
    response.role = Role::User;

    // Return the summary as the new accumulated summary.
    Ok(vec![response])
}

// Summarization steps:
//    Using a single tailored prompt, summarize the entire conversation history.
pub async fn summarize_messages_oneshot(
    provider: Arc<dyn Provider>,
    messages: &[Message],
    token_counter: &TokenCounter,
    _context_limit: usize,
) -> Result<(Vec<Message>, Vec<usize>), anyhow::Error> {
    if messages.is_empty() {
        // If no messages to summarize, return empty
        return Ok((vec![], vec![]));
    }

    // Format all messages as a single string for the summarization prompt
    let messages_text = messages
        .iter()
        .map(|msg| format!("{:?}", msg))
        .collect::<Vec<_>>()
        .join("\n\n");

    let context = SummarizeContext {
        messages: messages_text,
    };

    // Render the one-shot summarization prompt
    let system_prompt = render_global_file("summarize_oneshot.md", &context)?;

    // Create a simple user message requesting summarization
    let user_message = Message::user()
        .with_text("Please summarize the conversation history provided in the system prompt.");
    let summarization_request = vec![user_message];

    // Send the request to the provider and fetch the response.
    let mut response = provider
        .complete(&system_prompt, &summarization_request, &[])
        .await?
        .0;

    // Set role to user as it will be used in following conversation as user content.
    response.role = Role::User;

    // Return just the summary without any tool response preservation
    let final_summary = vec![response];

    Ok((
        final_summary.clone(),
        get_messages_token_counts(token_counter, &final_summary),
    ))
}

// Summarization steps:
// 1. Break down large text into smaller chunks (roughly 30% of the model’s context window).
// 2. For each chunk:
//    a. Combine it with the previous summary (or leave blank for the first iteration).
//    b. Summarize the combined text, focusing on extracting only the information we need.
// 3. Generate a final summary using a tailored prompt.
pub async fn summarize_messages_chunked(
    provider: Arc<dyn Provider>,
    messages: &[Message],
    token_counter: &TokenCounter,
    context_limit: usize,
) -> Result<(Vec<Message>, Vec<usize>), anyhow::Error> {
    let chunk_size = context_limit / 3; // 33% of the context window.
    let summary_prompt_tokens = token_counter.count_tokens(SUMMARY_PROMPT);
    let mut accumulated_summary = Vec::new();

    // Get token counts for each message.
    let token_counts = get_messages_token_counts(token_counter, messages);

    // Tokenize and break messages into chunks.
    let mut current_chunk: Vec<Message> = Vec::new();
    let mut current_chunk_tokens = 0;

    for (message, message_tokens) in messages.iter().zip(token_counts.iter()) {
        if current_chunk_tokens + message_tokens > chunk_size - summary_prompt_tokens {
            // Summarize the current chunk with the accumulated summary.
            accumulated_summary =
                summarize_combined_messages(&provider, &accumulated_summary, &current_chunk)
                    .await?;

            // Reset for the next chunk.
            current_chunk.clear();
            current_chunk_tokens = 0;
        }

        // Add message to the current chunk.
        current_chunk.push(message.clone());
        current_chunk_tokens += message_tokens;
    }

    // Summarize the final chunk if it exists.
    if !current_chunk.is_empty() {
        accumulated_summary =
            summarize_combined_messages(&provider, &accumulated_summary, &current_chunk).await?;
    }

    // Return just the summary without any tool response preservation
    Ok((
        accumulated_summary.clone(),
        get_messages_token_counts(token_counter, &accumulated_summary),
    ))
}

/// Main summarization function that chooses the best algorithm based on context size.
///
/// This function will:
/// 1. First try the one-shot summarization if there's enough context window available
/// 2. Fall back to the chunked approach if the one-shot fails or if context is too limited
/// 3. Choose the algorithm based on absolute token requirements rather than percentages
pub async fn summarize_messages(
    provider: Arc<dyn Provider>,
    messages: &[Message],
    token_counter: &TokenCounter,
    context_limit: usize,
) -> Result<(Vec<Message>, Vec<usize>), anyhow::Error> {
    // Calculate total tokens in messages
    let total_tokens: usize = get_messages_token_counts(token_counter, messages)
        .iter()
        .sum();

    // Calculate absolute token requirements (future-proof for large context models)
    let system_prompt_overhead = 1000; // Conservative estimate for the summarization prompt
    let response_overhead = 4000; // Generous buffer for response generation
    let safety_buffer = 1000; // Small safety margin for tokenization variations
    let total_required = total_tokens + system_prompt_overhead + response_overhead + safety_buffer;

    // Use one-shot if we have enough absolute space (no percentage-based limits)
    if total_required <= context_limit {
        match summarize_messages_oneshot(
            Arc::clone(&provider),
            messages,
            token_counter,
            context_limit,
        )
        .await
        {
            Ok(result) => return Ok(result),
            Err(e) => {
                // Log the error but continue to fallback
                tracing::warn!(
                    "One-shot summarization failed, falling back to chunked approach: {}",
                    e
                );
            }
        }
    }

    // Fall back to the chunked approach
    summarize_messages_chunked(provider, messages, token_counter, context_limit).await
}

/// Async version using AsyncTokenCounter for better performance
pub async fn summarize_messages_async(
    provider: Arc<dyn Provider>,
    messages: &[Message],
    token_counter: &AsyncTokenCounter,
    context_limit: usize,
) -> Result<(Vec<Message>, Vec<usize>), anyhow::Error> {
    let chunk_size = context_limit / 3; // 33% of the context window.
    let summary_prompt_tokens = token_counter.count_tokens(SUMMARY_PROMPT);
    let mut accumulated_summary = Vec::new();

    // Get token counts for each message.
    let token_counts = get_messages_token_counts_async(token_counter, messages);
>>>>>>> 26cb8509

    let context = SummarizeContext {
        messages: messages_text,
    };

<<<<<<< HEAD
    // Render the one-shot summarization prompt
    let system_prompt = render_global_file("summarize_oneshot_short.md", &context)?;
=======
    for (message, message_tokens) in messages.iter().zip(token_counts.iter()) {
        if current_chunk_tokens + message_tokens > chunk_size - summary_prompt_tokens {
            // Summarize the current chunk with the accumulated summary.
            accumulated_summary =
                summarize_combined_messages(&provider, &accumulated_summary, &current_chunk)
                    .await?;
>>>>>>> 26cb8509

    // Create a simple user message requesting summarization
    let user_message = Message::user()
        .with_text("Please summarize the conversation history provided in the system prompt.");
    let summarization_request = vec![user_message];

    // Send the request to the provider and fetch the response
    let (mut response, provider_usage) = provider
        .complete(&system_prompt, &summarization_request, &[])
        .await?;

    // Set role to user as it will be used in following conversation as user content
    response.role = Role::User;

<<<<<<< HEAD
    // Get the token count from the provider usage for the output tokens
    // For now, we'll use the output tokens as an approximation for the summary token count
    let token_count = provider_usage.usage.output_tokens.unwrap_or(0) as usize;

    Ok(Some((response, token_count)))
=======
    // Return just the summary without any tool response preservation
    Ok((
        accumulated_summary.clone(),
        get_messages_token_counts_async(token_counter, &accumulated_summary),
    ))
>>>>>>> 26cb8509
}

#[cfg(test)]
mod tests {
    use super::*;
    use crate::message::{Message, MessageContent};
    use crate::model::ModelConfig;
    use crate::providers::base::{Provider, ProviderMetadata, ProviderUsage, Usage};
    use crate::providers::errors::ProviderError;
    use chrono::Utc;
    use rmcp::model::Role;
    use rmcp::model::Tool;
    use rmcp::model::{AnnotateAble, RawTextContent};
    use std::sync::Arc;

    #[derive(Clone)]
    struct MockProvider {
        model_config: ModelConfig,
    }

    #[async_trait::async_trait]
    impl Provider for MockProvider {
        fn metadata() -> ProviderMetadata {
            ProviderMetadata::empty()
        }

        fn get_model_config(&self) -> ModelConfig {
            self.model_config.clone()
        }

        async fn complete(
            &self,
            _system: &str,
            _messages: &[Message],
            _tools: &[Tool],
        ) -> Result<(Message, ProviderUsage), ProviderError> {
            Ok((
                Message::new(
                    Role::Assistant,
                    Utc::now().timestamp(),
                    vec![MessageContent::Text(
                        RawTextContent {
                            text: "Summarized content".to_string(),
                        }
                        .no_annotation(),
                    )],
                ),
                ProviderUsage::new("mock".to_string(), Usage::default()),
            ))
        }
    }

    fn create_mock_provider() -> Result<Arc<dyn Provider>> {
        let mock_model_config = ModelConfig::new("test-model")?.with_context_limit(200_000.into());

        Ok(Arc::new(MockProvider {
            model_config: mock_model_config,
        }))
    }

    fn create_test_messages() -> Vec<Message> {
        vec![
            set_up_text_message("Message 1", Role::User),
            set_up_text_message("Message 2", Role::Assistant),
            set_up_text_message("Message 3", Role::User),
        ]
    }

    fn set_up_text_message(text: &str, role: Role) -> Message {
        Message::new(role, 0, vec![MessageContent::text(text.to_string())])
    }

    #[tokio::test]
<<<<<<< HEAD
    async fn test_summarize_messages_basic() {
        let provider = create_mock_provider();
=======
    async fn test_summarize_messages_single_chunk() {
        let provider = create_mock_provider().expect("failed to create mock provider");
        let token_counter = TokenCounter::new();
        let context_limit = 10_000; // Higher limit to avoid underflow
>>>>>>> 26cb8509
        let messages = create_test_messages();

        let result = summarize_messages(Arc::clone(&provider), &messages).await;

        assert!(result.is_ok(), "The function should return Ok.");
        let summary_result = result.unwrap();

        assert!(
            summary_result.is_some(),
            "The summary should contain a result."
        );
        let (summarized_message, _token_count) = summary_result.unwrap();

<<<<<<< HEAD
=======
    #[tokio::test]
    async fn test_summarize_messages_multiple_chunks() {
        let provider = create_mock_provider().expect("failed to create mock provider");
        let token_counter = TokenCounter::new();
        let context_limit = 10_000; // Higher limit to avoid underflow
        let messages = create_test_messages();

        let result = summarize_messages(
            Arc::clone(&provider),
            &messages,
            &token_counter,
            context_limit,
        )
        .await;

        assert!(result.is_ok(), "The function should return Ok.");
        let (summarized_messages, token_counts) = result.unwrap();

        assert_eq!(
            summarized_messages.len(),
            1,
            "There should be one final summarized message."
        );
>>>>>>> 26cb8509
        assert_eq!(
            summarized_message.role,
            Role::User,
            "The summarized message should be from the user."
        );
    }

    #[tokio::test]
    async fn test_summarize_messages_empty_input() {
<<<<<<< HEAD
        let provider = create_mock_provider();
=======
        let provider = create_mock_provider().expect("failed to create mock provider");
        let token_counter = TokenCounter::new();
        let context_limit = 10_000; // Higher limit to avoid underflow
>>>>>>> 26cb8509
        let messages: Vec<Message> = Vec::new();

        let result = summarize_messages(Arc::clone(&provider), &messages).await;

        assert!(result.is_ok(), "The function should return Ok.");
        let summary_result = result.unwrap();

        assert!(
<<<<<<< HEAD
            summary_result.is_none(),
            "The summary should be None for empty input."
=======
            token_counts.is_empty(),
            "Token counts should be empty for an empty input."
        );
    }

    #[tokio::test]
    async fn test_summarize_messages_uses_oneshot_for_small_context() {
        let provider = create_mock_provider().expect("failed to create mock provider");
        let token_counter = TokenCounter::new();
        let context_limit = 100_000; // Large context limit
        let messages = create_test_messages(); // Small message set

        let result = summarize_messages(
            Arc::clone(&provider),
            &messages,
            &token_counter,
            context_limit,
        )
        .await;

        assert!(result.is_ok(), "The function should return Ok.");
        let (summarized_messages, _) = result.unwrap();

        // Should use one-shot and return a single summarized message
        assert_eq!(
            summarized_messages.len(),
            1,
            "Should use one-shot summarization for small context."
        );
    }

    #[tokio::test]
    async fn test_summarize_messages_uses_chunked_for_large_context() {
        let provider = create_mock_provider().expect("failed to create mock provider");
        let token_counter = TokenCounter::new();
        let context_limit = 10_000; // Higher limit to avoid underflow
        let messages = create_test_messages();

        let result = summarize_messages(
            Arc::clone(&provider),
            &messages,
            &token_counter,
            context_limit,
        )
        .await;

        assert!(result.is_ok(), "The function should return Ok.");
        let (summarized_messages, _) = result.unwrap();

        // Should fall back to chunked approach
        assert_eq!(
            summarized_messages.len(),
            1,
            "Should use chunked summarization for large context."
        );
    }

    // Mock provider that fails on one-shot but succeeds on chunked
    #[derive(Clone)]
    struct FailingOneshotProvider {
        model_config: ModelConfig,
        call_count: Arc<std::sync::Mutex<usize>>,
    }

    #[async_trait::async_trait]
    impl Provider for FailingOneshotProvider {
        fn metadata() -> ProviderMetadata {
            ProviderMetadata::empty()
        }

        fn get_model_config(&self) -> ModelConfig {
            self.model_config.clone()
        }

        async fn complete(
            &self,
            system: &str,
            _messages: &[Message],
            _tools: &[Tool],
        ) -> Result<(Message, ProviderUsage), ProviderError> {
            let mut count = self.call_count.lock().unwrap();
            *count += 1;

            // Fail if this looks like a one-shot request
            if system.contains("reasoning in `<analysis>` tags") {
                return Err(ProviderError::RateLimitExceeded(
                    "Simulated one-shot failure".to_string(),
                ));
            }

            // Succeed for chunked requests (uses the old SUMMARY_PROMPT)
            Ok((
                Message::new(
                    Role::Assistant,
                    Utc::now().timestamp(),
                    vec![MessageContent::Text(
                        RawTextContent {
                            text: "Chunked summary".to_string(),
                        }
                        .no_annotation(),
                    )],
                ),
                ProviderUsage::new("mock".to_string(), Usage::default()),
            ))
        }
    }

    #[tokio::test]
    async fn test_summarize_messages_fallback_on_oneshot_failure() {
        let call_count = Arc::new(std::sync::Mutex::new(0));
        let provider = Arc::new(FailingOneshotProvider {
            model_config: ModelConfig::new("test-model")
                .unwrap()
                .with_context_limit(200_000.into()),
            call_count: Arc::clone(&call_count),
        });
        let token_counter = TokenCounter::new();
        let context_limit = 100_000; // Large enough to try one-shot first
        let messages = create_test_messages();

        let result = summarize_messages(provider, &messages, &token_counter, context_limit).await;

        assert!(
            result.is_ok(),
            "The function should return Ok after fallback."
        );
        let (summarized_messages, _) = result.unwrap();

        // Should have fallen back to chunked approach
        assert_eq!(
            summarized_messages.len(),
            1,
            "Should successfully fall back to chunked approach."
        );

        // Verify the content comes from the chunked approach
        if let MessageContent::Text(text_content) = &summarized_messages[0].content[0] {
            assert_eq!(text_content.text, "Chunked summary");
        } else {
            panic!("Expected text content");
        }

        // Should have made multiple calls (one-shot attempt + chunked calls)
        let final_count = *call_count.lock().unwrap();
        assert!(
            final_count > 1,
            "Should have made multiple provider calls during fallback"
        );
    }

    #[tokio::test]
    async fn test_summarize_messages_oneshot_direct_call() {
        let provider = create_mock_provider().expect("failed to create mock provider");
        let token_counter = TokenCounter::new();
        let context_limit = 100_000;
        let messages = create_test_messages();

        let result = summarize_messages_oneshot(
            Arc::clone(&provider),
            &messages,
            &token_counter,
            context_limit,
        )
        .await;

        assert!(
            result.is_ok(),
            "One-shot summarization should work directly."
        );
        let (summarized_messages, token_counts) = result.unwrap();

        assert_eq!(
            summarized_messages.len(),
            1,
            "One-shot should return a single summary message."
        );
        assert_eq!(
            summarized_messages[0].role,
            Role::User,
            "Summary should be from user role for context."
        );
        assert_eq!(
            token_counts.len(),
            1,
            "Should have token count for the summary."
        );
    }

    #[tokio::test]
    async fn test_summarize_messages_chunked_direct_call() {
        let provider = create_mock_provider().expect("failed to create mock provider");
        let token_counter = TokenCounter::new();
        let context_limit = 10_000; // Higher limit to avoid underflow
        let messages = create_test_messages();

        let result = summarize_messages_chunked(
            Arc::clone(&provider),
            &messages,
            &token_counter,
            context_limit,
        )
        .await;

        assert!(
            result.is_ok(),
            "Chunked summarization should work directly."
        );
        let (summarized_messages, token_counts) = result.unwrap();

        assert_eq!(
            summarized_messages.len(),
            1,
            "Chunked should return a single final summary."
        );
        assert_eq!(
            summarized_messages[0].role,
            Role::User,
            "Summary should be from user role for context."
        );
        assert_eq!(
            token_counts.len(),
            1,
            "Should have token count for the summary."
        );
    }

    #[tokio::test]
    async fn test_absolute_token_threshold_calculation() {
        let provider = create_mock_provider().expect("failed to create mock provider");
        let token_counter = TokenCounter::new();

        // Test with a context limit where absolute token calculation matters
        let context_limit = 10_000;
        let system_prompt_overhead = 1000;
        let response_overhead = 4000;
        let safety_buffer = 1000;
        let max_message_tokens =
            context_limit - system_prompt_overhead - response_overhead - safety_buffer; // 4000 tokens

        // Create messages that are just under the absolute threshold
        let mut large_messages = Vec::new();
        let base_message = set_up_text_message("x".repeat(50).as_str(), Role::User);

        // Add enough messages to approach but not exceed the absolute threshold
        let message_tokens = token_counter.count_tokens(&format!("{:?}", base_message));
        let num_messages = (max_message_tokens / message_tokens).saturating_sub(1);

        for i in 0..num_messages {
            large_messages.push(set_up_text_message(&format!("Message {}", i), Role::User));
        }

        let result = summarize_messages(
            Arc::clone(&provider),
            &large_messages,
            &token_counter,
            context_limit,
        )
        .await;

        assert!(
            result.is_ok(),
            "Should handle absolute threshold calculation correctly."
>>>>>>> 26cb8509
        );
        let (summarized_messages, _) = result.unwrap();
        assert_eq!(summarized_messages.len(), 1, "Should produce a summary.");
    }
}<|MERGE_RESOLUTION|>--- conflicted
+++ resolved
@@ -1,7 +1,4 @@
-<<<<<<< HEAD
-=======
 use super::common::{get_messages_token_counts, get_messages_token_counts_async};
->>>>>>> 26cb8509
 use crate::message::Message;
 use crate::prompt_template::render_global_file;
 use crate::providers::base::Provider;
@@ -10,7 +7,6 @@
 use serde::Serialize;
 use std::sync::Arc;
 
-<<<<<<< HEAD
 #[derive(Serialize)]
 struct SummarizeContext {
     messages: String,
@@ -31,68 +27,6 @@
         .map(|msg| format!("{:?}", msg))
         .collect::<Vec<_>>()
         .join("\n\n");
-=======
-// Constants for the summarization prompt and a follow-up user message.
-const SUMMARY_PROMPT: &str = "You are good at summarizing conversations";
-
-#[derive(Serialize)]
-struct SummarizeContext {
-    messages: String,
-}
-
-/// Summarize the combined messages from the accumulated summary and the current chunk.
-///
-/// This method builds the summarization request, sends it to the provider, and returns the summarized response.
-async fn summarize_combined_messages(
-    provider: &Arc<dyn Provider>,
-    accumulated_summary: &[Message],
-    current_chunk: &[Message],
-) -> Result<Vec<Message>, anyhow::Error> {
-    // Combine the accumulated summary and current chunk into a single batch.
-    let combined_messages: Vec<Message> = accumulated_summary
-        .iter()
-        .cloned()
-        .chain(current_chunk.iter().cloned())
-        .collect();
-
-    // Format the batch as a summarization request.
-    let request_text = format!(
-        "Please summarize the following conversation history, preserving the key points. This summarization will be used for the later conversations.\n\n```\n{:?}\n```",
-        combined_messages
-    );
-    let summarization_request = vec![Message::user().with_text(&request_text)];
-
-    // Send the request to the provider and fetch the response.
-    let mut response = provider
-        .complete(SUMMARY_PROMPT, &summarization_request, &[])
-        .await?
-        .0;
-    // Set role to user as it will be used in following conversation as user content.
-    response.role = Role::User;
-
-    // Return the summary as the new accumulated summary.
-    Ok(vec![response])
-}
-
-// Summarization steps:
-//    Using a single tailored prompt, summarize the entire conversation history.
-pub async fn summarize_messages_oneshot(
-    provider: Arc<dyn Provider>,
-    messages: &[Message],
-    token_counter: &TokenCounter,
-    _context_limit: usize,
-) -> Result<(Vec<Message>, Vec<usize>), anyhow::Error> {
-    if messages.is_empty() {
-        // If no messages to summarize, return empty
-        return Ok((vec![], vec![]));
-    }
-
-    // Format all messages as a single string for the summarization prompt
-    let messages_text = messages
-        .iter()
-        .map(|msg| format!("{:?}", msg))
-        .collect::<Vec<_>>()
-        .join("\n\n");
 
     let context = SummarizeContext {
         messages: messages_text,
@@ -106,161 +40,6 @@
         .with_text("Please summarize the conversation history provided in the system prompt.");
     let summarization_request = vec![user_message];
 
-    // Send the request to the provider and fetch the response.
-    let mut response = provider
-        .complete(&system_prompt, &summarization_request, &[])
-        .await?
-        .0;
-
-    // Set role to user as it will be used in following conversation as user content.
-    response.role = Role::User;
-
-    // Return just the summary without any tool response preservation
-    let final_summary = vec![response];
-
-    Ok((
-        final_summary.clone(),
-        get_messages_token_counts(token_counter, &final_summary),
-    ))
-}
-
-// Summarization steps:
-// 1. Break down large text into smaller chunks (roughly 30% of the model’s context window).
-// 2. For each chunk:
-//    a. Combine it with the previous summary (or leave blank for the first iteration).
-//    b. Summarize the combined text, focusing on extracting only the information we need.
-// 3. Generate a final summary using a tailored prompt.
-pub async fn summarize_messages_chunked(
-    provider: Arc<dyn Provider>,
-    messages: &[Message],
-    token_counter: &TokenCounter,
-    context_limit: usize,
-) -> Result<(Vec<Message>, Vec<usize>), anyhow::Error> {
-    let chunk_size = context_limit / 3; // 33% of the context window.
-    let summary_prompt_tokens = token_counter.count_tokens(SUMMARY_PROMPT);
-    let mut accumulated_summary = Vec::new();
-
-    // Get token counts for each message.
-    let token_counts = get_messages_token_counts(token_counter, messages);
-
-    // Tokenize and break messages into chunks.
-    let mut current_chunk: Vec<Message> = Vec::new();
-    let mut current_chunk_tokens = 0;
-
-    for (message, message_tokens) in messages.iter().zip(token_counts.iter()) {
-        if current_chunk_tokens + message_tokens > chunk_size - summary_prompt_tokens {
-            // Summarize the current chunk with the accumulated summary.
-            accumulated_summary =
-                summarize_combined_messages(&provider, &accumulated_summary, &current_chunk)
-                    .await?;
-
-            // Reset for the next chunk.
-            current_chunk.clear();
-            current_chunk_tokens = 0;
-        }
-
-        // Add message to the current chunk.
-        current_chunk.push(message.clone());
-        current_chunk_tokens += message_tokens;
-    }
-
-    // Summarize the final chunk if it exists.
-    if !current_chunk.is_empty() {
-        accumulated_summary =
-            summarize_combined_messages(&provider, &accumulated_summary, &current_chunk).await?;
-    }
-
-    // Return just the summary without any tool response preservation
-    Ok((
-        accumulated_summary.clone(),
-        get_messages_token_counts(token_counter, &accumulated_summary),
-    ))
-}
-
-/// Main summarization function that chooses the best algorithm based on context size.
-///
-/// This function will:
-/// 1. First try the one-shot summarization if there's enough context window available
-/// 2. Fall back to the chunked approach if the one-shot fails or if context is too limited
-/// 3. Choose the algorithm based on absolute token requirements rather than percentages
-pub async fn summarize_messages(
-    provider: Arc<dyn Provider>,
-    messages: &[Message],
-    token_counter: &TokenCounter,
-    context_limit: usize,
-) -> Result<(Vec<Message>, Vec<usize>), anyhow::Error> {
-    // Calculate total tokens in messages
-    let total_tokens: usize = get_messages_token_counts(token_counter, messages)
-        .iter()
-        .sum();
-
-    // Calculate absolute token requirements (future-proof for large context models)
-    let system_prompt_overhead = 1000; // Conservative estimate for the summarization prompt
-    let response_overhead = 4000; // Generous buffer for response generation
-    let safety_buffer = 1000; // Small safety margin for tokenization variations
-    let total_required = total_tokens + system_prompt_overhead + response_overhead + safety_buffer;
-
-    // Use one-shot if we have enough absolute space (no percentage-based limits)
-    if total_required <= context_limit {
-        match summarize_messages_oneshot(
-            Arc::clone(&provider),
-            messages,
-            token_counter,
-            context_limit,
-        )
-        .await
-        {
-            Ok(result) => return Ok(result),
-            Err(e) => {
-                // Log the error but continue to fallback
-                tracing::warn!(
-                    "One-shot summarization failed, falling back to chunked approach: {}",
-                    e
-                );
-            }
-        }
-    }
-
-    // Fall back to the chunked approach
-    summarize_messages_chunked(provider, messages, token_counter, context_limit).await
-}
-
-/// Async version using AsyncTokenCounter for better performance
-pub async fn summarize_messages_async(
-    provider: Arc<dyn Provider>,
-    messages: &[Message],
-    token_counter: &AsyncTokenCounter,
-    context_limit: usize,
-) -> Result<(Vec<Message>, Vec<usize>), anyhow::Error> {
-    let chunk_size = context_limit / 3; // 33% of the context window.
-    let summary_prompt_tokens = token_counter.count_tokens(SUMMARY_PROMPT);
-    let mut accumulated_summary = Vec::new();
-
-    // Get token counts for each message.
-    let token_counts = get_messages_token_counts_async(token_counter, messages);
->>>>>>> 26cb8509
-
-    let context = SummarizeContext {
-        messages: messages_text,
-    };
-
-<<<<<<< HEAD
-    // Render the one-shot summarization prompt
-    let system_prompt = render_global_file("summarize_oneshot_short.md", &context)?;
-=======
-    for (message, message_tokens) in messages.iter().zip(token_counts.iter()) {
-        if current_chunk_tokens + message_tokens > chunk_size - summary_prompt_tokens {
-            // Summarize the current chunk with the accumulated summary.
-            accumulated_summary =
-                summarize_combined_messages(&provider, &accumulated_summary, &current_chunk)
-                    .await?;
->>>>>>> 26cb8509
-
-    // Create a simple user message requesting summarization
-    let user_message = Message::user()
-        .with_text("Please summarize the conversation history provided in the system prompt.");
-    let summarization_request = vec![user_message];
-
     // Send the request to the provider and fetch the response
     let (mut response, provider_usage) = provider
         .complete(&system_prompt, &summarization_request, &[])
@@ -269,19 +48,11 @@
     // Set role to user as it will be used in following conversation as user content
     response.role = Role::User;
 
-<<<<<<< HEAD
     // Get the token count from the provider usage for the output tokens
     // For now, we'll use the output tokens as an approximation for the summary token count
     let token_count = provider_usage.usage.output_tokens.unwrap_or(0) as usize;
 
     Ok(Some((response, token_count)))
-=======
-    // Return just the summary without any tool response preservation
-    Ok((
-        accumulated_summary.clone(),
-        get_messages_token_counts_async(token_counter, &accumulated_summary),
-    ))
->>>>>>> 26cb8509
 }
 
 #[cfg(test)]
@@ -355,15 +126,8 @@
     }
 
     #[tokio::test]
-<<<<<<< HEAD
     async fn test_summarize_messages_basic() {
         let provider = create_mock_provider();
-=======
-    async fn test_summarize_messages_single_chunk() {
-        let provider = create_mock_provider().expect("failed to create mock provider");
-        let token_counter = TokenCounter::new();
-        let context_limit = 10_000; // Higher limit to avoid underflow
->>>>>>> 26cb8509
         let messages = create_test_messages();
 
         let result = summarize_messages(Arc::clone(&provider), &messages).await;
@@ -377,32 +141,6 @@
         );
         let (summarized_message, _token_count) = summary_result.unwrap();
 
-<<<<<<< HEAD
-=======
-    #[tokio::test]
-    async fn test_summarize_messages_multiple_chunks() {
-        let provider = create_mock_provider().expect("failed to create mock provider");
-        let token_counter = TokenCounter::new();
-        let context_limit = 10_000; // Higher limit to avoid underflow
-        let messages = create_test_messages();
-
-        let result = summarize_messages(
-            Arc::clone(&provider),
-            &messages,
-            &token_counter,
-            context_limit,
-        )
-        .await;
-
-        assert!(result.is_ok(), "The function should return Ok.");
-        let (summarized_messages, token_counts) = result.unwrap();
-
-        assert_eq!(
-            summarized_messages.len(),
-            1,
-            "There should be one final summarized message."
-        );
->>>>>>> 26cb8509
         assert_eq!(
             summarized_message.role,
             Role::User,
@@ -412,13 +150,7 @@
 
     #[tokio::test]
     async fn test_summarize_messages_empty_input() {
-<<<<<<< HEAD
         let provider = create_mock_provider();
-=======
-        let provider = create_mock_provider().expect("failed to create mock provider");
-        let token_counter = TokenCounter::new();
-        let context_limit = 10_000; // Higher limit to avoid underflow
->>>>>>> 26cb8509
         let messages: Vec<Message> = Vec::new();
 
         let result = summarize_messages(Arc::clone(&provider), &messages).await;
@@ -427,185 +159,8 @@
         let summary_result = result.unwrap();
 
         assert!(
-<<<<<<< HEAD
             summary_result.is_none(),
             "The summary should be None for empty input."
-=======
-            token_counts.is_empty(),
-            "Token counts should be empty for an empty input."
-        );
-    }
-
-    #[tokio::test]
-    async fn test_summarize_messages_uses_oneshot_for_small_context() {
-        let provider = create_mock_provider().expect("failed to create mock provider");
-        let token_counter = TokenCounter::new();
-        let context_limit = 100_000; // Large context limit
-        let messages = create_test_messages(); // Small message set
-
-        let result = summarize_messages(
-            Arc::clone(&provider),
-            &messages,
-            &token_counter,
-            context_limit,
-        )
-        .await;
-
-        assert!(result.is_ok(), "The function should return Ok.");
-        let (summarized_messages, _) = result.unwrap();
-
-        // Should use one-shot and return a single summarized message
-        assert_eq!(
-            summarized_messages.len(),
-            1,
-            "Should use one-shot summarization for small context."
-        );
-    }
-
-    #[tokio::test]
-    async fn test_summarize_messages_uses_chunked_for_large_context() {
-        let provider = create_mock_provider().expect("failed to create mock provider");
-        let token_counter = TokenCounter::new();
-        let context_limit = 10_000; // Higher limit to avoid underflow
-        let messages = create_test_messages();
-
-        let result = summarize_messages(
-            Arc::clone(&provider),
-            &messages,
-            &token_counter,
-            context_limit,
-        )
-        .await;
-
-        assert!(result.is_ok(), "The function should return Ok.");
-        let (summarized_messages, _) = result.unwrap();
-
-        // Should fall back to chunked approach
-        assert_eq!(
-            summarized_messages.len(),
-            1,
-            "Should use chunked summarization for large context."
-        );
-    }
-
-    // Mock provider that fails on one-shot but succeeds on chunked
-    #[derive(Clone)]
-    struct FailingOneshotProvider {
-        model_config: ModelConfig,
-        call_count: Arc<std::sync::Mutex<usize>>,
-    }
-
-    #[async_trait::async_trait]
-    impl Provider for FailingOneshotProvider {
-        fn metadata() -> ProviderMetadata {
-            ProviderMetadata::empty()
-        }
-
-        fn get_model_config(&self) -> ModelConfig {
-            self.model_config.clone()
-        }
-
-        async fn complete(
-            &self,
-            system: &str,
-            _messages: &[Message],
-            _tools: &[Tool],
-        ) -> Result<(Message, ProviderUsage), ProviderError> {
-            let mut count = self.call_count.lock().unwrap();
-            *count += 1;
-
-            // Fail if this looks like a one-shot request
-            if system.contains("reasoning in `<analysis>` tags") {
-                return Err(ProviderError::RateLimitExceeded(
-                    "Simulated one-shot failure".to_string(),
-                ));
-            }
-
-            // Succeed for chunked requests (uses the old SUMMARY_PROMPT)
-            Ok((
-                Message::new(
-                    Role::Assistant,
-                    Utc::now().timestamp(),
-                    vec![MessageContent::Text(
-                        RawTextContent {
-                            text: "Chunked summary".to_string(),
-                        }
-                        .no_annotation(),
-                    )],
-                ),
-                ProviderUsage::new("mock".to_string(), Usage::default()),
-            ))
-        }
-    }
-
-    #[tokio::test]
-    async fn test_summarize_messages_fallback_on_oneshot_failure() {
-        let call_count = Arc::new(std::sync::Mutex::new(0));
-        let provider = Arc::new(FailingOneshotProvider {
-            model_config: ModelConfig::new("test-model")
-                .unwrap()
-                .with_context_limit(200_000.into()),
-            call_count: Arc::clone(&call_count),
-        });
-        let token_counter = TokenCounter::new();
-        let context_limit = 100_000; // Large enough to try one-shot first
-        let messages = create_test_messages();
-
-        let result = summarize_messages(provider, &messages, &token_counter, context_limit).await;
-
-        assert!(
-            result.is_ok(),
-            "The function should return Ok after fallback."
-        );
-        let (summarized_messages, _) = result.unwrap();
-
-        // Should have fallen back to chunked approach
-        assert_eq!(
-            summarized_messages.len(),
-            1,
-            "Should successfully fall back to chunked approach."
-        );
-
-        // Verify the content comes from the chunked approach
-        if let MessageContent::Text(text_content) = &summarized_messages[0].content[0] {
-            assert_eq!(text_content.text, "Chunked summary");
-        } else {
-            panic!("Expected text content");
-        }
-
-        // Should have made multiple calls (one-shot attempt + chunked calls)
-        let final_count = *call_count.lock().unwrap();
-        assert!(
-            final_count > 1,
-            "Should have made multiple provider calls during fallback"
-        );
-    }
-
-    #[tokio::test]
-    async fn test_summarize_messages_oneshot_direct_call() {
-        let provider = create_mock_provider().expect("failed to create mock provider");
-        let token_counter = TokenCounter::new();
-        let context_limit = 100_000;
-        let messages = create_test_messages();
-
-        let result = summarize_messages_oneshot(
-            Arc::clone(&provider),
-            &messages,
-            &token_counter,
-            context_limit,
-        )
-        .await;
-
-        assert!(
-            result.is_ok(),
-            "One-shot summarization should work directly."
-        );
-        let (summarized_messages, token_counts) = result.unwrap();
-
-        assert_eq!(
-            summarized_messages.len(),
-            1,
-            "One-shot should return a single summary message."
         );
         assert_eq!(
             summarized_messages[0].role,
@@ -685,15 +240,12 @@
         let result = summarize_messages(
             Arc::clone(&provider),
             &large_messages,
-            &token_counter,
-            context_limit,
         )
         .await;
 
         assert!(
             result.is_ok(),
             "Should handle absolute threshold calculation correctly."
->>>>>>> 26cb8509
         );
         let (summarized_messages, _) = result.unwrap();
         assert_eq!(summarized_messages.len(), 1, "Should produce a summary.");
