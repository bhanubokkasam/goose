--- conflicted
+++ resolved
@@ -1362,11 +1362,7 @@
     // `read_metadata` is still used by the test itself, so keep it or its module.
     use crate::session::storage::read_metadata;
 
-<<<<<<< HEAD
-=======
     use crate::conversation::message::{Message, MessageContent};
-    use std::env;
->>>>>>> 6e6e0834
     use std::fs::{self, File};
     use std::io::Write;
     use tempfile::tempdir;
