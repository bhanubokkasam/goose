use std::collections::{HashMap, HashSet};
use std::future::Future;
use std::pin::Pin;
use std::sync::Arc;

use anyhow::{anyhow, Result};
use futures::stream::BoxStream;
use futures::{stream, FutureExt, Stream, StreamExt, TryStreamExt};
use uuid::Uuid;

use crate::agents::extension::{ExtensionConfig, ExtensionError, ExtensionResult, ToolInfo};
use crate::agents::extension_manager::{get_parameter_names, ExtensionManager};
use crate::agents::final_output_tool::{FINAL_OUTPUT_CONTINUATION_MESSAGE, FINAL_OUTPUT_TOOL_NAME};
use crate::agents::platform_tools::{
    PLATFORM_LIST_RESOURCES_TOOL_NAME, PLATFORM_MANAGE_EXTENSIONS_TOOL_NAME,
    PLATFORM_MANAGE_SCHEDULE_TOOL_NAME, PLATFORM_READ_RESOURCE_TOOL_NAME,
    PLATFORM_SEARCH_AVAILABLE_EXTENSIONS_TOOL_NAME,
};
use crate::agents::prompt_manager::PromptManager;
use crate::agents::recipe_tools::dynamic_task_tools::{
    create_dynamic_task, create_dynamic_task_tool, DYNAMIC_TASK_TOOL_NAME_PREFIX,
};
use crate::agents::retry::{RetryManager, RetryResult};
use crate::agents::router_tool_selector::RouterToolSelectionStrategy;
use crate::agents::router_tools::{ROUTER_LLM_SEARCH_TOOL_NAME, ROUTER_VECTOR_SEARCH_TOOL_NAME};
use crate::agents::sub_recipe_manager::SubRecipeManager;
use crate::agents::subagent_execution_tool::subagent_execute_task_tool::{
    self, SUBAGENT_EXECUTE_TASK_TOOL_NAME,
};
use crate::agents::subagent_execution_tool::tasks_manager::TasksManager;
use crate::agents::tool_route_manager::ToolRouteManager;
use crate::agents::tool_router_index_manager::ToolRouterIndexManager;
use crate::agents::types::SessionConfig;
use crate::agents::types::{FrontendTool, ToolResultReceiver};
use crate::config::{Config, ExtensionConfigManager, PermissionManager};
use crate::conversation::{debug_conversation_fix, fix_conversation, Conversation};
use crate::permission::permission_judge::{check_tool_permissions, PermissionCheckResult};
use crate::permission::PermissionConfirmation;
use crate::providers::base::Provider;
use crate::providers::errors::ProviderError;
use crate::recipe::{Author, Recipe, Response, Settings, SubRecipe};
use crate::scheduler_trait::SchedulerTrait;
use crate::session;
use crate::tool_monitor::{ToolCall, ToolMonitor};
use crate::utils::is_token_cancelled;
use mcp_core::ToolResult;
use regex::Regex;
use rmcp::model::{
    Content, ErrorCode, ErrorData, GetPromptResult, Prompt, ServerNotification, Tool,
};
use serde_json::Value;
use tokio::sync::{mpsc, Mutex, RwLock};
use tokio_util::sync::CancellationToken;
use tracing::{debug, error, info, instrument};

use super::final_output_tool::FinalOutputTool;
use super::platform_tools;
use super::tool_execution::{ToolCallResult, CHAT_MODE_TOOL_SKIPPED_RESPONSE, DECLINED_RESPONSE};
use crate::agents::subagent_task_config::TaskConfig;
use crate::agents::todo_tools::{
    todo_read_tool, todo_write_tool, TODO_READ_TOOL_NAME, TODO_WRITE_TOOL_NAME,
};
use crate::conversation::message::{Message, ToolRequest};

const DEFAULT_MAX_TURNS: u32 = 1000;

/// Context needed for the reply function
pub struct ReplyContext {
    pub messages: Conversation,
    pub tools: Vec<Tool>,
    pub toolshim_tools: Vec<Tool>,
    pub system_prompt: String,
    pub goose_mode: String,
    pub initial_messages: Vec<Message>,
    pub config: &'static Config,
}

pub struct ToolCategorizeResult {
    pub frontend_requests: Vec<ToolRequest>,
    pub remaining_requests: Vec<ToolRequest>,
    pub filtered_response: Message,
    pub readonly_tools: HashSet<String>,
    pub regular_tools: HashSet<String>,
}

/// The main goose Agent
pub struct Agent {
    pub(super) provider: Mutex<Option<Arc<dyn Provider>>>,
    pub extension_manager: Arc<RwLock<ExtensionManager>>,
    pub(super) sub_recipe_manager: Mutex<SubRecipeManager>,
    pub(super) tasks_manager: TasksManager,
    pub(super) final_output_tool: Arc<Mutex<Option<FinalOutputTool>>>,
    pub(super) frontend_tools: Mutex<HashMap<String, FrontendTool>>,
    pub(super) frontend_instructions: Mutex<Option<String>>,
    pub(super) prompt_manager: Mutex<PromptManager>,
    pub(super) confirmation_tx: mpsc::Sender<(String, PermissionConfirmation)>,
    pub(super) confirmation_rx: Mutex<mpsc::Receiver<(String, PermissionConfirmation)>>,
    pub(super) tool_result_tx: mpsc::Sender<(String, ToolResult<Vec<Content>>)>,
    pub(super) tool_result_rx: ToolResultReceiver,
    pub(super) tool_monitor: Arc<Mutex<Option<ToolMonitor>>>,
    pub(super) tool_route_manager: ToolRouteManager,
    pub(super) scheduler_service: Mutex<Option<Arc<dyn SchedulerTrait>>>,
    pub(super) retry_manager: RetryManager,
    pub(super) todo_list: Arc<Mutex<String>>,
}

#[derive(Clone, Debug)]
pub enum AgentEvent {
    Message(Message),
    McpNotification((String, ServerNotification)),
    ModelChange { model: String, mode: String },
    HistoryReplaced(Vec<Message>),
}

impl Default for Agent {
    fn default() -> Self {
        Self::new()
    }
}

pub enum ToolStreamItem<T> {
    Message(ServerNotification),
    Result(T),
}

pub type ToolStream = Pin<Box<dyn Stream<Item = ToolStreamItem<ToolResult<Vec<Content>>>> + Send>>;

// tool_stream combines a stream of ServerNotifications with a future representing the
// final result of the tool call. MCP notifications are not request-scoped, but
// this lets us capture all notifications emitted during the tool call for
// simpler consumption
pub fn tool_stream<S, F>(rx: S, done: F) -> ToolStream
where
    S: Stream<Item = ServerNotification> + Send + Unpin + 'static,
    F: Future<Output = ToolResult<Vec<Content>>> + Send + 'static,
{
    Box::pin(async_stream::stream! {
        tokio::pin!(done);
        let mut rx = rx;

        loop {
            tokio::select! {
                Some(msg) = rx.next() => {
                    yield ToolStreamItem::Message(msg);
                }
                r = &mut done => {
                    yield ToolStreamItem::Result(r);
                    break;
                }
            }
        }
    })
}

impl Agent {
    const DEFAULT_TODO_MAX_CHARS: usize = 50_000;

    fn get_todo_max_chars() -> usize {
        std::env::var("GOOSE_TODO_MAX_CHARS")
            .ok()
            .and_then(|s| s.parse().ok())
            .unwrap_or(Self::DEFAULT_TODO_MAX_CHARS)
    }

    pub fn new() -> Self {
        // Create channels with buffer size 32 (adjust if needed)
        let (confirm_tx, confirm_rx) = mpsc::channel(32);
        let (tool_tx, tool_rx) = mpsc::channel(32);

        let tool_monitor = Arc::new(Mutex::new(None));
        let retry_manager = RetryManager::with_tool_monitor(tool_monitor.clone());

        Self {
            provider: Mutex::new(None),
            extension_manager: Arc::new(RwLock::new(ExtensionManager::new())),
            sub_recipe_manager: Mutex::new(SubRecipeManager::new()),
            tasks_manager: TasksManager::new(),
            final_output_tool: Arc::new(Mutex::new(None)),
            frontend_tools: Mutex::new(HashMap::new()),
            frontend_instructions: Mutex::new(None),
            prompt_manager: Mutex::new(PromptManager::new()),
            confirmation_tx: confirm_tx,
            confirmation_rx: Mutex::new(confirm_rx),
            tool_result_tx: tool_tx,
            tool_result_rx: Arc::new(Mutex::new(tool_rx)),
            tool_monitor,
            tool_route_manager: ToolRouteManager::new(),
            scheduler_service: Mutex::new(None),
            retry_manager,
            todo_list: Arc::new(Mutex::new(String::new())),
        }
    }

    pub async fn configure_tool_monitor(&self, max_repetitions: Option<u32>) {
        let mut tool_monitor = self.tool_monitor.lock().await;
        *tool_monitor = Some(ToolMonitor::new(max_repetitions));
    }

    /// Reset the retry attempts counter to 0
    pub async fn reset_retry_attempts(&self) {
        self.retry_manager.reset_attempts().await;
    }

    /// Increment the retry attempts counter and return the new value
    pub async fn increment_retry_attempts(&self) -> u32 {
        self.retry_manager.increment_attempts().await
    }

    /// Get the current retry attempts count
    pub async fn get_retry_attempts(&self) -> u32 {
        self.retry_manager.get_attempts().await
    }

    /// Handle retry logic for the agent reply loop
    async fn handle_retry_logic(
        &self,
        messages: &mut Conversation,
        session: &Option<SessionConfig>,
        initial_messages: &[Message],
    ) -> Result<bool> {
        let result = self
            .retry_manager
            .handle_retry_logic(messages, session, initial_messages, &self.final_output_tool)
            .await?;

        match result {
            RetryResult::Retried => Ok(true),
            RetryResult::Skipped
            | RetryResult::MaxAttemptsReached
            | RetryResult::SuccessChecksPassed => Ok(false),
        }
    }

    async fn prepare_reply_context(
        &self,
        unfixed_conversation: Conversation,
        session: &Option<SessionConfig>,
    ) -> Result<ReplyContext> {
        let unfixed_messages = unfixed_conversation.messages().clone();
        let (conversation, issues) = fix_conversation(unfixed_conversation.clone());
        if !issues.is_empty() {
            debug!(
                "Conversation issue fixed: {}",
                debug_conversation_fix(
                    unfixed_messages.as_slice(),
                    conversation.messages(),
                    &issues
                )
            );
        }
        let initial_messages = conversation.messages().clone();
        let config = Config::global();

        let (tools, toolshim_tools, system_prompt) = self.prepare_tools_and_prompt().await?;
        let goose_mode = Self::determine_goose_mode(session.as_ref(), config);

        Ok(ReplyContext {
            messages: conversation,
            tools,
            toolshim_tools,
            system_prompt,
            goose_mode,
            initial_messages,
            config,
        })
    }

    async fn categorize_tools(
        &self,
        response: &Message,
        tools: &[rmcp::model::Tool],
    ) -> ToolCategorizeResult {
        let (readonly_tools, regular_tools) = Self::categorize_tools_by_annotation(tools);

        // Categorize tool requests
        let (frontend_requests, remaining_requests, filtered_response) =
            self.categorize_tool_requests(response).await;

        ToolCategorizeResult {
            frontend_requests,
            remaining_requests,
            filtered_response,
            readonly_tools,
            regular_tools,
        }
    }

    async fn handle_approved_and_denied_tools(
        &self,
        permission_check_result: &PermissionCheckResult,
        message_tool_response: Arc<Mutex<Message>>,
        cancel_token: Option<tokio_util::sync::CancellationToken>,
    ) -> Result<Vec<(String, ToolStream)>> {
        let mut tool_futures: Vec<(String, ToolStream)> = Vec::new();

        // Handle pre-approved and read-only tools
        for request in &permission_check_result.approved {
            if let Ok(tool_call) = request.tool_call.clone() {
                let (req_id, tool_result) = self
                    .dispatch_tool_call(tool_call, request.id.clone(), cancel_token.clone())
                    .await;

                tool_futures.push((
                    req_id,
                    match tool_result {
                        Ok(result) => tool_stream(
                            result
                                .notification_stream
                                .unwrap_or_else(|| Box::new(stream::empty())),
                            result.result,
                        ),
                        Err(e) => {
                            tool_stream(Box::new(stream::empty()), futures::future::ready(Err(e)))
                        }
                    },
                ));
            }
        }

        // Handle denied tools
        for request in &permission_check_result.denied {
            let mut response = message_tool_response.lock().await;
            *response = response.clone().with_tool_response(
                request.id.clone(),
                Ok(vec![rmcp::model::Content::text(DECLINED_RESPONSE)]),
            );
        }

        Ok(tool_futures)
    }

    /// Set the scheduler service for this agent
    pub async fn set_scheduler(&self, scheduler: Arc<dyn SchedulerTrait>) {
        let mut scheduler_service = self.scheduler_service.lock().await;
        *scheduler_service = Some(scheduler);
    }

    pub async fn disable_router_for_recipe(&self) {
        self.tool_route_manager.disable_router_for_recipe().await;
    }

    /// Get a reference count clone to the provider
    pub async fn provider(&self) -> Result<Arc<dyn Provider>, anyhow::Error> {
        match &*self.provider.lock().await {
            Some(provider) => Ok(Arc::clone(provider)),
            None => Err(anyhow!("Provider not set")),
        }
    }

    /// Check if a tool is a frontend tool
    pub async fn is_frontend_tool(&self, name: &str) -> bool {
        self.frontend_tools.lock().await.contains_key(name)
    }

    /// Get a reference to a frontend tool
    pub async fn get_frontend_tool(&self, name: &str) -> Option<FrontendTool> {
        self.frontend_tools.lock().await.get(name).cloned()
    }

    pub async fn add_final_output_tool(&self, response: Response) {
        let mut final_output_tool = self.final_output_tool.lock().await;
        let created_final_output_tool = FinalOutputTool::new(response);
        let final_output_system_prompt = created_final_output_tool.system_prompt();
        *final_output_tool = Some(created_final_output_tool);
        self.extend_system_prompt(final_output_system_prompt).await;
    }

    pub async fn add_sub_recipes(&self, sub_recipes: Vec<SubRecipe>) {
        let mut sub_recipe_manager = self.sub_recipe_manager.lock().await;
        sub_recipe_manager.add_sub_recipe_tools(sub_recipes);
    }

    /// Dispatch a single tool call to the appropriate client
    #[instrument(skip(self, tool_call, request_id), fields(input, output))]
    pub async fn dispatch_tool_call(
        &self,
        tool_call: mcp_core::tool::ToolCall,
        request_id: String,
        cancellation_token: Option<CancellationToken>,
    ) -> (String, Result<ToolCallResult, ErrorData>) {
        // Check if this tool call should be allowed based on repetition monitoring
        if let Some(monitor) = self.tool_monitor.lock().await.as_mut() {
            let tool_call_info = ToolCall::new(tool_call.name.clone(), tool_call.arguments.clone());

            if !monitor.check_tool_call(tool_call_info) {
                return (
                    request_id,
                    Err(ErrorData::new(
                        ErrorCode::INTERNAL_ERROR,
                        "Tool call rejected: exceeded maximum allowed repetitions".to_string(),
                        None,
                    )),
                );
            }
        }

        if tool_call.name == PLATFORM_MANAGE_SCHEDULE_TOOL_NAME {
            let result = self
                .handle_schedule_management(tool_call.arguments, request_id.clone())
                .await;
            return (request_id, Ok(ToolCallResult::from(result)));
        }

        if tool_call.name == PLATFORM_MANAGE_EXTENSIONS_TOOL_NAME {
            let extension_name = tool_call
                .arguments
                .get("extension_name")
                .and_then(|v| v.as_str())
                .unwrap_or("")
                .to_string();
            let action = tool_call
                .arguments
                .get("action")
                .and_then(|v| v.as_str())
                .unwrap_or("")
                .to_string();
            let (request_id, result) = self
                .manage_extensions(action, extension_name, request_id)
                .await;

            return (request_id, Ok(ToolCallResult::from(result)));
        }

        if tool_call.name == FINAL_OUTPUT_TOOL_NAME {
            return if let Some(final_output_tool) = self.final_output_tool.lock().await.as_mut() {
                let result = final_output_tool.execute_tool_call(tool_call.clone()).await;
                (request_id, Ok(result))
            } else {
                (
                    request_id,
                    Err(ErrorData::new(
                        ErrorCode::INTERNAL_ERROR,
                        "Final output tool not defined".to_string(),
                        None,
                    )),
                )
            };
        }

        let extension_manager = self.extension_manager.read().await;
        let sub_recipe_manager = self.sub_recipe_manager.lock().await;
        let result: ToolCallResult = if sub_recipe_manager.is_sub_recipe_tool(&tool_call.name) {
            sub_recipe_manager
                .dispatch_sub_recipe_tool_call(
                    &tool_call.name,
                    tool_call.arguments.clone(),
                    &self.tasks_manager,
                )
                .await
        } else if tool_call.name == SUBAGENT_EXECUTE_TASK_TOOL_NAME {
            let provider = self.provider().await.ok();

            let task_config = TaskConfig::new(provider);
            subagent_execute_task_tool::run_tasks(
                tool_call.arguments.clone(),
                task_config,
                &self.tasks_manager,
                cancellation_token,
            )
            .await
        } else if tool_call.name == DYNAMIC_TASK_TOOL_NAME_PREFIX {
            create_dynamic_task(tool_call.arguments.clone(), &self.tasks_manager).await
        } else if tool_call.name == PLATFORM_READ_RESOURCE_TOOL_NAME {
            // Check if the tool is read_resource and handle it separately
            ToolCallResult::from(
                extension_manager
                    .read_resource(
                        tool_call.arguments.clone(),
                        cancellation_token.unwrap_or_default(),
                    )
                    .await,
            )
        } else if tool_call.name == PLATFORM_LIST_RESOURCES_TOOL_NAME {
            ToolCallResult::from(
                extension_manager
                    .list_resources(
                        tool_call.arguments.clone(),
                        cancellation_token.unwrap_or_default(),
                    )
                    .await,
            )
        } else if tool_call.name == PLATFORM_SEARCH_AVAILABLE_EXTENSIONS_TOOL_NAME {
            ToolCallResult::from(extension_manager.search_available_extensions().await)
        } else if self.is_frontend_tool(&tool_call.name).await {
            // For frontend tools, return an error indicating we need frontend execution
            ToolCallResult::from(Err(ErrorData::new(
                ErrorCode::INTERNAL_ERROR,
                "Frontend tool execution required".to_string(),
                None,
            )))
        } else if tool_call.name == TODO_READ_TOOL_NAME {
            // Handle task planner read tool
            let todo_content = self.todo_list.lock().await.clone();
            ToolCallResult::from(Ok(vec![Content::text(todo_content)]))
        } else if tool_call.name == TODO_WRITE_TOOL_NAME {
            // Handle task planner write tool
            let content = tool_call
                .arguments
                .get("content")
                .and_then(|v| v.as_str())
                .unwrap_or("")
                .to_string();

            // Acquire lock first to prevent race condition
            let mut todo_list = self.todo_list.lock().await;

            // Character limit validation
            let char_count = content.chars().count();
            let max_chars = Self::get_todo_max_chars();

            // Simple validation - reject if over limit (0 means unlimited)
            if max_chars > 0 && char_count > max_chars {
                return (
                    request_id,
                    Ok(ToolCallResult::from(Err(ErrorData::new(
                        ErrorCode::INTERNAL_ERROR,
                        format!(
                            "Todo list too large: {} chars (max: {})",
                            char_count, max_chars
                        ),
                        None,
                    )))),
                );
            }

            *todo_list = content;

            ToolCallResult::from(Ok(vec![Content::text(format!(
                "Updated ({} chars)",
                char_count
            ))]))
        } else if tool_call.name == ROUTER_VECTOR_SEARCH_TOOL_NAME
            || tool_call.name == ROUTER_LLM_SEARCH_TOOL_NAME
        {
            match self
                .tool_route_manager
                .dispatch_route_search_tool(tool_call.arguments)
                .await
            {
                Ok(tool_result) => tool_result,
                Err(e) => return (request_id, Err(e)),
            }
        } else {
            // Clone the result to ensure no references to extension_manager are returned
            let result = extension_manager
                .dispatch_tool_call(tool_call.clone(), cancellation_token.unwrap_or_default())
                .await;
            result.unwrap_or_else(|e| {
                ToolCallResult::from(Err(ErrorData::new(
                    ErrorCode::INTERNAL_ERROR,
                    e.to_string(),
                    None,
                )))
            })
        };

        (
            request_id,
            Ok(ToolCallResult {
                notification_stream: result.notification_stream,
                result: Box::new(
                    result
                        .result
                        .map(super::large_response_handler::process_tool_response),
                ),
            }),
        )
    }

    #[allow(clippy::too_many_lines)]
    pub(super) async fn manage_extensions(
        &self,
        action: String,
        extension_name: String,
        request_id: String,
    ) -> (String, Result<Vec<Content>, ErrorData>) {
        let selector = self.tool_route_manager.get_router_tool_selector().await;
        if ToolRouterIndexManager::is_tool_router_enabled(&selector) {
            if let Some(selector) = selector {
                let selector_action = if action == "disable" { "remove" } else { "add" };
                let extension_manager = self.extension_manager.read().await;
                let selector = Arc::new(selector);
                if let Err(e) = ToolRouterIndexManager::update_extension_tools(
                    &selector,
                    &extension_manager,
                    &extension_name,
                    selector_action,
                )
                .await
                {
                    return (
                        request_id,
                        Err(ErrorData::new(
                            ErrorCode::INTERNAL_ERROR,
                            format!("Failed to update vector index: {}", e),
                            None,
                        )),
                    );
                }
            }
        }
        let mut extension_manager = self.extension_manager.write().await;
        if action == "disable" {
            let result = extension_manager
                .remove_extension(&extension_name)
                .await
                .map(|_| {
                    vec![Content::text(format!(
                        "The extension '{}' has been disabled successfully",
                        extension_name
                    ))]
                })
                .map_err(|e| ErrorData::new(ErrorCode::INTERNAL_ERROR, e.to_string(), None));
            return (request_id, result);
        }

        let config = match ExtensionConfigManager::get_config_by_name(&extension_name) {
            Ok(Some(config)) => config,
            Ok(None) => {
                return (
                    request_id,
                    Err(ErrorData::new(
                        ErrorCode::RESOURCE_NOT_FOUND,
                        format!(
                        "Extension '{}' not found. Please check the extension name and try again.",
                        extension_name
                    ),
                        None,
                    )),
                )
            }
            Err(e) => {
                return (
                    request_id,
                    Err(ErrorData::new(
                        ErrorCode::INTERNAL_ERROR,
                        format!("Failed to get extension config: {}", e),
                        None,
                    )),
                )
            }
        };
        let result = extension_manager
            .add_extension(config)
            .await
            .map(|_| {
                vec![Content::text(format!(
                    "The extension '{}' has been installed successfully",
                    extension_name
                ))]
            })
            .map_err(|e| ErrorData::new(ErrorCode::INTERNAL_ERROR, e.to_string(), None));

        drop(extension_manager);
        // Update vector index if operation was successful and vector routing is enabled
        if result.is_ok() {
            let selector = self.tool_route_manager.get_router_tool_selector().await;
            if ToolRouterIndexManager::is_tool_router_enabled(&selector) {
                if let Some(selector) = selector {
                    let vector_action = if action == "disable" { "remove" } else { "add" };
                    let extension_manager = self.extension_manager.read().await;
                    let selector = Arc::new(selector);
                    if let Err(e) = ToolRouterIndexManager::update_extension_tools(
                        &selector,
                        &extension_manager,
                        &extension_name,
                        vector_action,
                    )
                    .await
                    {
                        return (
                            request_id,
                            Err(ErrorData::new(
                                ErrorCode::INTERNAL_ERROR,
                                format!("Failed to update vector index: {}", e),
                                None,
                            )),
                        );
                    }
                }
            }
        }
        (request_id, result)
    }

    pub async fn add_extension(&self, extension: ExtensionConfig) -> ExtensionResult<()> {
        match &extension {
            ExtensionConfig::Frontend {
                name: _,
                tools,
                instructions,
                bundled: _,
            } => {
                // For frontend tools, just store them in the frontend_tools map
                let mut frontend_tools = self.frontend_tools.lock().await;
                for tool in tools {
                    let frontend_tool = FrontendTool {
                        name: tool.name.to_string(),
                        tool: tool.clone(),
                    };
                    frontend_tools.insert(tool.name.to_string(), frontend_tool);
                }
                // Store instructions if provided, using "frontend" as the key
                let mut frontend_instructions = self.frontend_instructions.lock().await;
                if let Some(instructions) = instructions {
                    *frontend_instructions = Some(instructions.clone());
                } else {
                    // Default frontend instructions if none provided
                    *frontend_instructions = Some(
                        "The following tools are provided directly by the frontend and will be executed by the frontend when called.".to_string(),
                    );
                }
            }
            _ => {
                let mut extension_manager = self.extension_manager.write().await;
                extension_manager.add_extension(extension.clone()).await?;
            }
        }

        // If vector tool selection is enabled, index the tools
        let selector = self.tool_route_manager.get_router_tool_selector().await;
        if ToolRouterIndexManager::is_tool_router_enabled(&selector) {
            if let Some(selector) = selector {
                let extension_manager = self.extension_manager.read().await;
                let selector = Arc::new(selector);
                if let Err(e) = ToolRouterIndexManager::update_extension_tools(
                    &selector,
                    &extension_manager,
                    &extension.name(),
                    "add",
                )
                .await
                {
                    return Err(ExtensionError::SetupError(format!(
                        "Failed to index tools for extension {}: {}",
                        extension.name(),
                        e
                    )));
                }
            }
        }

        Ok(())
    }

    pub async fn list_tools(&self, extension_name: Option<String>) -> Vec<Tool> {
        let extension_manager = self.extension_manager.read().await;
        let mut prefixed_tools = extension_manager
            .get_prefixed_tools(extension_name.clone())
            .await
            .unwrap_or_default();

        if extension_name.is_none() || extension_name.as_deref() == Some("platform") {
            // Add platform tools
            prefixed_tools.extend([
                platform_tools::search_available_extensions_tool(),
                platform_tools::manage_extensions_tool(),
                platform_tools::manage_schedule_tool(),
            ]);

            // Add task planner tools
            prefixed_tools.extend([todo_read_tool(), todo_write_tool()]);

            // Dynamic task tool
            prefixed_tools.push(create_dynamic_task_tool());

            // Add resource tools if supported
            if extension_manager.supports_resources() {
                prefixed_tools.extend([
                    platform_tools::read_resource_tool(),
                    platform_tools::list_resources_tool(),
                ]);
            }
        }

        if extension_name.is_none() {
            let sub_recipe_manager = self.sub_recipe_manager.lock().await;
            prefixed_tools.extend(sub_recipe_manager.sub_recipe_tools.values().cloned());

            if let Some(final_output_tool) = self.final_output_tool.lock().await.as_ref() {
                prefixed_tools.push(final_output_tool.tool());
            }
            prefixed_tools.push(subagent_execute_task_tool::create_subagent_execute_task_tool());
        }

        prefixed_tools
    }

    pub async fn list_tools_for_router(
        &self,
        strategy: Option<RouterToolSelectionStrategy>,
    ) -> Vec<Tool> {
        self.tool_route_manager
            .list_tools_for_router(strategy, &self.extension_manager)
            .await
    }

    pub async fn remove_extension(&self, name: &str) -> Result<()> {
        let mut extension_manager = self.extension_manager.write().await;
        extension_manager.remove_extension(name).await?;
        drop(extension_manager);

        // If vector tool selection is enabled, remove tools from the index
        let selector = self.tool_route_manager.get_router_tool_selector().await;
        if ToolRouterIndexManager::is_tool_router_enabled(&selector) {
            if let Some(selector) = selector {
                let extension_manager = self.extension_manager.read().await;
                ToolRouterIndexManager::update_extension_tools(
                    &selector,
                    &extension_manager,
                    name,
                    "remove",
                )
                .await?;
            }
        }

        Ok(())
    }

    pub async fn list_extensions(&self) -> Vec<String> {
        let extension_manager = self.extension_manager.read().await;
        extension_manager
            .list_extensions()
            .await
            .expect("Failed to list extensions")
    }

    /// Handle a confirmation response for a tool request
    pub async fn handle_confirmation(
        &self,
        request_id: String,
        confirmation: PermissionConfirmation,
    ) {
        if let Err(e) = self.confirmation_tx.send((request_id, confirmation)).await {
            error!("Failed to send confirmation: {}", e);
        }
    }



    #[instrument(skip(self, unfixed_conversation, session), fields(user_message))]
    pub async fn reply(
        &self,
<<<<<<< HEAD
        unfixed_conversation: Conversation,
        session: Option<SessionConfig>,
        cancel_token: Option<CancellationToken>,
    ) -> Result<BoxStream<'_, Result<AgentEvent>>> {
        // Get session metadata for compaction check
        let session_metadata = if let Some(session_config) = &session {
=======
        messages: &[Message],
        session: &Option<SessionConfig>,
    ) -> Result<
        Option<(
            Conversation,
            String,
            Option<crate::providers::base::ProviderUsage>,
        )>,
    > {
        // Try to get session metadata for more accurate token counts
        let session_metadata = if let Some(session_config) = session {
>>>>>>> 80826c2b
            match session::storage::get_path(session_config.id.clone()) {
                Ok(session_file_path) => session::storage::read_metadata(&session_file_path).ok(),
                Err(_) => None,
            }
        } else {
            None
        };

        // Check if auto-compaction is needed FIRST
        let compaction_check = crate::context_mgmt::auto_compact::check_compaction_needed(
            self,
            unfixed_conversation.messages(),
            None,
            session_metadata.as_ref(),
<<<<<<< HEAD
        ).await?;

        if compaction_check.needs_compaction {
            // Get threshold for message
            let config = crate::config::Config::global();
            let threshold = config
                .get_param::<f64>("GOOSE_AUTO_COMPACT_THRESHOLD")
                .unwrap_or(0.8);
            let threshold_percentage = (threshold * 100.0) as u32;
            
            let compaction_msg = format!(
                "Exceeded auto-compact threshold of {}%.\n\n",
                threshold_percentage
            );
=======
        )
        .await?;

        if compact_result.compacted {
            let compacted_messages = compact_result.messages;

            // Get threshold from config to include in message
            let config = crate::config::Config::global();
            let threshold = config
                .get_param::<f64>("GOOSE_AUTO_COMPACT_THRESHOLD")
                .unwrap_or(0.8); // Default to 80%
            let threshold_percentage = (threshold * 100.0) as u32;

            let compaction_msg = format!(
                "Exceeded auto-compact threshold of {}%. Context has been summarized and reduced.\n\n",
                threshold_percentage
            );

            return Ok(Some((
                compacted_messages,
                compaction_msg,
                compact_result.summarization_usage,
            )));
        }

        Ok(None)
    }

    #[instrument(skip(self, unfixed_conversation, session), fields(user_message))]
    pub async fn reply(
        &self,
        unfixed_conversation: Conversation,
        session: Option<SessionConfig>,
        cancel_token: Option<CancellationToken>,
    ) -> Result<BoxStream<'_, Result<AgentEvent>>> {
        // Handle auto-compaction before processing
        let (messages, compaction_msg, _summarization_usage) = match self
            .handle_auto_compaction(unfixed_conversation.messages(), &session)
            .await?
        {
            Some((compacted_messages, msg, usage)) => (compacted_messages, Some(msg), usage),
            None => {
                let context = self
                    .prepare_reply_context(unfixed_conversation, &session)
                    .await?;
                (context.messages, None, None)
            }
        };
>>>>>>> 80826c2b

            return Ok(Box::pin(async_stream::try_stream! {
                // Yield the initial message with keep_thinking flag to maintain spinner
                yield AgentEvent::Message(
                    Message::assistant()
                        .with_text(compaction_msg)
                        .with_keep_thinking("Compacting conversation history...")
                );
                
                // Now do the actual compaction (thinking spinner stays active)
                let compact_result = crate::context_mgmt::auto_compact::check_and_compact_messages(
                    self,
                    unfixed_conversation.messages(),
                    None,
                    session_metadata.as_ref(),
                ).await?;
                
                // Yield completion message (without keep_thinking, so spinner stops)
                yield AgentEvent::Message(
                    Message::assistant()
                        .with_text("Auto-compaction complete!\n\n".to_string())
                        .with_keep_thinking("Processing your request...")
                );
                
                // Yield history replacement with compacted messages
                yield AgentEvent::HistoryReplaced(compact_result.messages.messages().clone());

                // Continue with normal reply processing using compacted messages
                let mut reply_stream = self.reply_internal(compact_result.messages, session, cancel_token).await?;
                while let Some(event) = reply_stream.next().await {
                    yield event?;
                }
            }));
        }

        // No compaction needed, proceed with normal processing
        let context = self.prepare_reply_context(unfixed_conversation, &session).await?;
        self.reply_internal(context.messages, session, cancel_token).await
    }

    /// Main reply method that handles the actual agent processing
    async fn reply_internal(
        &self,
        messages: Conversation,
        session: Option<SessionConfig>,
        cancel_token: Option<CancellationToken>,
    ) -> Result<BoxStream<'_, Result<AgentEvent>>> {
        let context = self.prepare_reply_context(messages, &session).await?;
        let ReplyContext {
            mut messages,
            mut tools,
            mut toolshim_tools,
            mut system_prompt,
            goose_mode,
            initial_messages,
            config,
        } = context;
        let reply_span = tracing::Span::current();
        self.reset_retry_attempts().await;

        if let Some(content) = messages
            .last()
            .and_then(|msg| msg.content.first())
            .and_then(|c| c.as_text())
        {
            debug!("user_message" = &content);
        }

        Ok(Box::pin(async_stream::try_stream! {
            let _ = reply_span.enter();
            let mut turns_taken = 0u32;
            let max_turns = session
                .as_ref()
                .and_then(|s| s.max_turns)
                .unwrap_or_else(|| {
                    config.get_param("GOOSE_MAX_TURNS").unwrap_or(DEFAULT_MAX_TURNS)
                });

            loop {
                if is_token_cancelled(&cancel_token) {
                    break;
                }

                if let Some(final_output_tool) = self.final_output_tool.lock().await.as_ref() {
                    if final_output_tool.final_output.is_some() {
                        let final_event = AgentEvent::Message(
                            Message::assistant().with_text(final_output_tool.final_output.clone().unwrap()),
                        );
                        yield final_event;
                        break;
                    }
                }

                turns_taken += 1;
                if turns_taken > max_turns {
                    yield AgentEvent::Message(Message::assistant().with_text(
                        "I've reached the maximum number of actions I can do without user input. Would you like me to continue?"
                    ));
                    break;
                }

                let mut stream = Self::stream_response_from_provider(
                    self.provider().await?,
                    &system_prompt,
                    messages.messages(),
                    &tools,
                    &toolshim_tools,
                ).await?;

                let mut added_message = false;
                let mut messages_to_add = Vec::new();
                let mut tools_updated = false;

                while let Some(next) = stream.next().await {
                    if is_token_cancelled(&cancel_token) {
                        break;
                    }

                    match next {
                        Ok((response, usage)) => {
                            // Emit model change event if provider is lead-worker
                            let provider = self.provider().await?;
                            if let Some(lead_worker) = provider.as_lead_worker() {
                                if let Some(ref usage) = usage {
                                    let active_model = usage.model.clone();
                                    let (lead_model, worker_model) = lead_worker.get_model_info();
                                    let mode = if active_model == lead_model {
                                        "lead"
                                    } else if active_model == worker_model {
                                        "worker"
                                    } else {
                                        "unknown"
                                    };

                                    yield AgentEvent::ModelChange {
                                        model: active_model,
                                        mode: mode.to_string(),
                                    };
                                }
                            }

                            // Record usage for the session
                            if let Some(ref session_config) = &session {
                                if let Some(ref usage) = usage {
                                    Self::update_session_metrics(session_config, usage, messages.len())
                                        .await?;
                                }
                            }

                            if let Some(response) = response {
                                let ToolCategorizeResult {
                                    frontend_requests,
                                    remaining_requests,
                                    filtered_response,
                                    readonly_tools,
                                    regular_tools,
                                } = self.categorize_tools(&response, &tools).await;
                                let requests_to_record: Vec<ToolRequest> = frontend_requests.iter().chain(remaining_requests.iter()).cloned().collect();
                                self.tool_route_manager
                                    .record_tool_requests(&requests_to_record)
                                    .await;

                                yield AgentEvent::Message(filtered_response.clone());
                                tokio::task::yield_now().await;

                                let num_tool_requests = frontend_requests.len() + remaining_requests.len();
                                if num_tool_requests == 0 {
                                    continue;
                                }

                                let message_tool_response = Arc::new(Mutex::new(Message::user().with_id(
                                    format!("msg_{}", Uuid::new_v4())
                                )));

                                let mut frontend_tool_stream = self.handle_frontend_tool_requests(
                                    &frontend_requests,
                                    message_tool_response.clone(),
                                );

                                while let Some(msg) = frontend_tool_stream.try_next().await? {
                                    yield AgentEvent::Message(msg);
                                }

                                let mode = goose_mode.clone();
                                if mode.as_str() == "chat" {
                                    // Skip all tool calls in chat mode
                                    for request in remaining_requests {
                                        let mut response = message_tool_response.lock().await;
                                        *response = response.clone().with_tool_response(
                                            request.id.clone(),
                                            Ok(vec![Content::text(CHAT_MODE_TOOL_SKIPPED_RESPONSE)]),
                                        );
                                    }
                                } else {
                                    let mut permission_manager = PermissionManager::default();
                                    let (permission_check_result, enable_extension_request_ids) =
                                        check_tool_permissions(
                                            &remaining_requests,
                                            &mode,
                                            readonly_tools.clone(),
                                            regular_tools.clone(),
                                            &mut permission_manager,
                                            self.provider().await?,
                                        ).await;

                                    let mut tool_futures = self.handle_approved_and_denied_tools(
                                        &permission_check_result,
                                        message_tool_response.clone(),
                                        cancel_token.clone()
                                    ).await?;

                                    let tool_futures_arc = Arc::new(Mutex::new(tool_futures));

                                    // Process tools requiring approval
                                    let mut tool_approval_stream = self.handle_approval_tool_requests(
                                        &permission_check_result.needs_approval,
                                        tool_futures_arc.clone(),
                                        &mut permission_manager,
                                        message_tool_response.clone(),
                                        cancel_token.clone(),
                                    );

                                    while let Some(msg) = tool_approval_stream.try_next().await? {
                                        yield AgentEvent::Message(msg);
                                    }

                                    tool_futures = {
                                        let mut futures_lock = tool_futures_arc.lock().await;
                                        futures_lock.drain(..).collect::<Vec<_>>()
                                    };

                                    let with_id = tool_futures
                                        .into_iter()
                                        .map(|(request_id, stream)| {
                                            stream.map(move |item| (request_id.clone(), item))
                                        })
                                        .collect::<Vec<_>>();

                                    let mut combined = stream::select_all(with_id);
                                    let mut all_install_successful = true;

                                    while let Some((request_id, item)) = combined.next().await {
                                        if is_token_cancelled(&cancel_token) {
                                            break;
                                        }
                                        match item {
                                            ToolStreamItem::Result(output) => {
                                                if enable_extension_request_ids.contains(&request_id)
                                                    && output.is_err()
                                                {
                                                    all_install_successful = false;
                                                }
                                                let mut response = message_tool_response.lock().await;
                                                *response =
                                                    response.clone().with_tool_response(request_id, output);
                                            }
                                            ToolStreamItem::Message(msg) => {
                                                yield AgentEvent::McpNotification((
                                                    request_id, msg,
                                                ));
                                            }
                                        }
                                    }

                                    if all_install_successful {
                                        tools_updated = true;
                                    }
                                }

                                let final_message_tool_resp = message_tool_response.lock().await.clone();
                                yield AgentEvent::Message(final_message_tool_resp.clone());

                                added_message = true;
                                messages_to_add.push(response);
                                messages_to_add.push(final_message_tool_resp);
                            }
                        }
                        Err(ProviderError::ContextLengthExceeded(_)) => {
                            // First, show summarizing message with keep_thinking
                            yield AgentEvent::Message(
                                Message::assistant()
                                    .with_text("Context length exceeded. Summarizing context...")
                                    .with_keep_thinking("Summarizing conversation history...")
                            );
                            
                            // Perform summarization
                            match self.summarize_context(messages.messages()).await {
                                Ok((summarized_messages, _, _)) => {
                                    // Show completion message
                                    yield AgentEvent::Message(
                                        Message::assistant()
                                            .with_text("Context summarized. Continuing with your request.\n\n")
                                            .with_keep_thinking("Processing your request...")
                                    );
                                    
                                    // Replace history with summarized messages
                                    yield AgentEvent::HistoryReplaced(summarized_messages.messages().clone());
                                    
                                    // Update the messages for the next iteration
                                    messages = summarized_messages;
                                    
                                    // Continue the loop instead of breaking
                                    continue;
                                }
                                Err(e) => {
                                    // If summarization fails, show error and break
                                    yield AgentEvent::Message(
                                        Message::assistant()
                                            .with_text(format!("Failed to summarize context: {}. Please start a new session.", e))
                                    );
                                    break;
                                }
                            }
                        }
                        Err(e) => {
                            error!("Error: {}", e);
                            yield AgentEvent::Message(Message::assistant().with_text(
                                    format!("Ran into this error: {e}.\n\nPlease retry if you think this is a transient or recoverable error.")
                                ));
                            break;
                        }
                    }
                }
                if tools_updated {
                    (tools, toolshim_tools, system_prompt) = self.prepare_tools_and_prompt().await?;
                }
                if !added_message {
                    if let Some(final_output_tool) = self.final_output_tool.lock().await.as_ref() {
                        if final_output_tool.final_output.is_none() {
                            tracing::warn!("Final output tool has not been called yet. Continuing agent loop.");
                            let message = Message::user().with_text(FINAL_OUTPUT_CONTINUATION_MESSAGE);
                            messages_to_add.push(message.clone());
                            yield AgentEvent::Message(message);
                            continue
                        } else {
                            let message = Message::assistant().with_text(final_output_tool.final_output.clone().unwrap());
                            messages_to_add.push(message.clone());
                            yield AgentEvent::Message(message);
                        }
                    }

                    match self.handle_retry_logic(&mut messages, &session, &initial_messages).await {
                        Ok(should_retry) => {
                            if should_retry {
                                info!("Retry logic triggered, restarting agent loop");
                                continue;
                            }
                        }
                        Err(e) => {
                            error!("Retry logic failed: {}", e);
                            yield AgentEvent::Message(Message::assistant().with_text(
                                format!("Retry logic encountered an error: {}", e)
                            ));
                        }
                    }
                    break;
                }

                messages.extend(messages_to_add);

                tokio::task::yield_now().await;
            }
        }))
    }

    fn determine_goose_mode(session: Option<&SessionConfig>, config: &Config) -> String {
        let mode = session.and_then(|s| s.execution_mode.as_deref());

        match mode {
            Some("foreground") => "chat".to_string(),
            Some("background") => "auto".to_string(),
            _ => config
                .get_param("GOOSE_MODE")
                .unwrap_or_else(|_| "auto".to_string()),
        }
    }

    /// Extend the system prompt with one line of additional instruction
    pub async fn extend_system_prompt(&self, instruction: String) {
        let mut prompt_manager = self.prompt_manager.lock().await;
        prompt_manager.add_system_prompt_extra(instruction);
    }

    pub async fn update_provider(&self, provider: Arc<dyn Provider>) -> Result<()> {
        let mut current_provider = self.provider.lock().await;
        *current_provider = Some(provider.clone());

        self.update_router_tool_selector(Some(provider), None)
            .await?;
        Ok(())
    }

    pub async fn update_router_tool_selector(
        &self,
        provider: Option<Arc<dyn Provider>>,
        reindex_all: Option<bool>,
    ) -> Result<()> {
        let provider = match provider {
            Some(p) => p,
            None => self.provider().await?,
        };

        // Delegate to ToolRouteManager
        self.tool_route_manager
            .update_router_tool_selector(provider, reindex_all, &self.extension_manager)
            .await
    }

    /// Override the system prompt with a custom template
    pub async fn override_system_prompt(&self, template: String) {
        let mut prompt_manager = self.prompt_manager.lock().await;
        prompt_manager.set_system_prompt_override(template);
    }

    pub async fn list_extension_prompts(&self) -> HashMap<String, Vec<Prompt>> {
        let extension_manager = self.extension_manager.read().await;
        extension_manager
            .list_prompts(CancellationToken::default())
            .await
            .expect("Failed to list prompts")
    }

    pub async fn get_prompt(&self, name: &str, arguments: Value) -> Result<GetPromptResult> {
        let extension_manager = self.extension_manager.read().await;

        // First find which extension has this prompt
        let prompts = extension_manager
            .list_prompts(CancellationToken::default())
            .await
            .map_err(|e| anyhow!("Failed to list prompts: {}", e))?;

        if let Some(extension) = prompts
            .iter()
            .find(|(_, prompt_list)| prompt_list.iter().any(|p| p.name == name))
            .map(|(extension, _)| extension)
        {
            return extension_manager
                .get_prompt(extension, name, arguments, CancellationToken::default())
                .await
                .map_err(|e| anyhow!("Failed to get prompt: {}", e));
        }

        Err(anyhow!("Prompt '{}' not found", name))
    }

    pub async fn get_plan_prompt(&self) -> Result<String> {
        let extension_manager = self.extension_manager.read().await;
        let tools = extension_manager.get_prefixed_tools(None).await?;
        let tools_info = tools
            .into_iter()
            .map(|tool| {
                ToolInfo::new(
                    &tool.name,
                    tool.description
                        .as_ref()
                        .map(|d| d.as_ref())
                        .unwrap_or_default(),
                    get_parameter_names(&tool),
                    None,
                )
            })
            .collect();

        let plan_prompt = extension_manager.get_planning_prompt(tools_info).await;

        Ok(plan_prompt)
    }

    pub async fn handle_tool_result(&self, id: String, result: ToolResult<Vec<Content>>) {
        if let Err(e) = self.tool_result_tx.send((id, result)).await {
            error!("Failed to send tool result: {}", e);
        }
    }

    pub async fn create_recipe(&self, mut messages: Conversation) -> Result<Recipe> {
        let extension_manager = self.extension_manager.read().await;
        let extensions_info = extension_manager.get_extensions_info().await;

        // Get model name from provider
        let provider = self.provider().await?;
        let model_config = provider.get_model_config();
        let model_name = &model_config.model_name;

        let prompt_manager = self.prompt_manager.lock().await;
        let system_prompt = prompt_manager.build_system_prompt(
            extensions_info,
            self.frontend_instructions.lock().await.clone(),
            extension_manager.suggest_disable_extensions_prompt().await,
            Some(model_name),
            None,
        );

        let recipe_prompt = prompt_manager.get_recipe_prompt().await;
        let tools = extension_manager.get_prefixed_tools(None).await?;

        messages.push(Message::user().with_text(recipe_prompt));

        let (result, _usage) = self
            .provider
            .lock()
            .await
            .as_ref()
            .unwrap()
            .complete(&system_prompt, messages.messages(), &tools)
            .await?;

        let content = result.as_concat_text();

        // the response may be contained in ```json ```, strip that before parsing json
        let re = Regex::new(r"(?s)```[^\n]*\n(.*?)\n```").unwrap();
        let clean_content = re
            .captures(&content)
            .and_then(|caps| caps.get(1).map(|m| m.as_str()))
            .unwrap_or(&content)
            .trim()
            .to_string();

        // try to parse json response from the LLM
        let (instructions, activities) =
            if let Ok(json_content) = serde_json::from_str::<Value>(&clean_content) {
                let instructions = json_content
                    .get("instructions")
                    .ok_or_else(|| anyhow!("Missing 'instructions' in json response"))?
                    .as_str()
                    .ok_or_else(|| anyhow!("instructions' is not a string"))?
                    .to_string();

                let activities = json_content
                    .get("activities")
                    .ok_or_else(|| anyhow!("Missing 'activities' in json response"))?
                    .as_array()
                    .ok_or_else(|| anyhow!("'activities' is not an array'"))?
                    .iter()
                    .map(|act| {
                        act.as_str()
                            .map(|s| s.to_string())
                            .ok_or(anyhow!("'activities' array element is not a string"))
                    })
                    .collect::<Result<_, _>>()?;

                (instructions, activities)
            } else {
                // If we can't get valid JSON, try string parsing
                // Use split_once to get the content after "Instructions:".
                let after_instructions = content
                    .split_once("instructions:")
                    .map(|(_, rest)| rest)
                    .unwrap_or(&content);

                // Split once more to separate instructions from activities.
                let (instructions_part, activities_text) = after_instructions
                    .split_once("activities:")
                    .unwrap_or((after_instructions, ""));

                let instructions = instructions_part
                    .trim_end_matches(|c: char| c.is_whitespace() || c == '#')
                    .trim()
                    .to_string();
                let activities_text = activities_text.trim();

                // Regex to remove bullet markers or numbers with an optional dot.
                let bullet_re = Regex::new(r"^[•\-*\d]+\.?\s*").expect("Invalid regex");

                // Process each line in the activities section.
                let activities: Vec<String> = activities_text
                    .lines()
                    .map(|line| bullet_re.replace(line, "").to_string())
                    .map(|s| s.trim().to_string())
                    .filter(|line| !line.is_empty())
                    .collect();

                (instructions, activities)
            };

        let extensions = ExtensionConfigManager::get_all().unwrap_or_default();
        let extension_configs: Vec<_> = extensions
            .iter()
            .filter(|e| e.enabled)
            .map(|e| e.config.clone())
            .collect();

        let author = Author {
            contact: std::env::var("USER")
                .or_else(|_| std::env::var("USERNAME"))
                .ok(),
            metadata: None,
        };

        // Ideally we'd get the name of the provider we are using from the provider itself,
        // but it doesn't know and the plumbing looks complicated.
        let config = Config::global();
        let provider_name: String = config
            .get_param("GOOSE_PROVIDER")
            .expect("No provider configured. Run 'goose configure' first");

        let settings = Settings {
            goose_provider: Some(provider_name.clone()),
            goose_model: Some(model_name.clone()),
            temperature: Some(model_config.temperature.unwrap_or(0.0)),
        };

        let recipe = Recipe::builder()
            .title("Custom recipe from chat")
            .description("a custom recipe instance from this chat session")
            .instructions(instructions)
            .activities(activities)
            .extensions(extension_configs)
            .settings(settings)
            .author(author)
            .build()
            .expect("valid recipe");

        Ok(recipe)
    }
}

#[cfg(test)]
mod tests {
    use super::*;
    use crate::recipe::Response;

    #[tokio::test]
    async fn test_add_final_output_tool() -> Result<()> {
        let agent = Agent::new();

        let response = Response {
            json_schema: Some(serde_json::json!({
                "type": "object",
                "properties": {
                    "result": {"type": "string"}
                }
            })),
        };

        agent.add_final_output_tool(response).await;

        let tools = agent.list_tools(None).await;
        let final_output_tool = tools
            .iter()
            .find(|tool| tool.name == FINAL_OUTPUT_TOOL_NAME);

        assert!(
            final_output_tool.is_some(),
            "Final output tool should be present after adding"
        );

        let prompt_manager = agent.prompt_manager.lock().await;
        let system_prompt =
            prompt_manager.build_system_prompt(vec![], None, Value::Null, None, None);

        let final_output_tool_ref = agent.final_output_tool.lock().await;
        let final_output_tool_system_prompt =
            final_output_tool_ref.as_ref().unwrap().system_prompt();
        assert!(system_prompt.contains(&final_output_tool_system_prompt));
        Ok(())
    }

    #[tokio::test]
    async fn test_todo_tools_integration() -> Result<()> {
        let agent = Agent::new();

        // Test that task planner tools are listed
        let tools = agent.list_tools(None).await;

        let todo_read = tools.iter().find(|tool| tool.name == TODO_READ_TOOL_NAME);
        let todo_write = tools.iter().find(|tool| tool.name == TODO_WRITE_TOOL_NAME);

        assert!(todo_read.is_some(), "TODO read tool should be present");
        assert!(todo_write.is_some(), "TODO write tool should be present");

        // Test todo_list initialization
        let todo_content = agent.todo_list.lock().await;
        assert_eq!(*todo_content, "", "TODO list should be initially empty");

        Ok(())
    }
}<|MERGE_RESOLUTION|>--- conflicted
+++ resolved
@@ -837,31 +837,15 @@
         }
     }
 
-
-
     #[instrument(skip(self, unfixed_conversation, session), fields(user_message))]
     pub async fn reply(
         &self,
-<<<<<<< HEAD
         unfixed_conversation: Conversation,
         session: Option<SessionConfig>,
         cancel_token: Option<CancellationToken>,
     ) -> Result<BoxStream<'_, Result<AgentEvent>>> {
         // Get session metadata for compaction check
         let session_metadata = if let Some(session_config) = &session {
-=======
-        messages: &[Message],
-        session: &Option<SessionConfig>,
-    ) -> Result<
-        Option<(
-            Conversation,
-            String,
-            Option<crate::providers::base::ProviderUsage>,
-        )>,
-    > {
-        // Try to get session metadata for more accurate token counts
-        let session_metadata = if let Some(session_config) = session {
->>>>>>> 80826c2b
             match session::storage::get_path(session_config.id.clone()) {
                 Ok(session_file_path) => session::storage::read_metadata(&session_file_path).ok(),
                 Err(_) => None,
@@ -876,7 +860,6 @@
             unfixed_conversation.messages(),
             None,
             session_metadata.as_ref(),
-<<<<<<< HEAD
         ).await?;
 
         if compaction_check.needs_compaction {
@@ -891,56 +874,6 @@
                 "Exceeded auto-compact threshold of {}%.\n\n",
                 threshold_percentage
             );
-=======
-        )
-        .await?;
-
-        if compact_result.compacted {
-            let compacted_messages = compact_result.messages;
-
-            // Get threshold from config to include in message
-            let config = crate::config::Config::global();
-            let threshold = config
-                .get_param::<f64>("GOOSE_AUTO_COMPACT_THRESHOLD")
-                .unwrap_or(0.8); // Default to 80%
-            let threshold_percentage = (threshold * 100.0) as u32;
-
-            let compaction_msg = format!(
-                "Exceeded auto-compact threshold of {}%. Context has been summarized and reduced.\n\n",
-                threshold_percentage
-            );
-
-            return Ok(Some((
-                compacted_messages,
-                compaction_msg,
-                compact_result.summarization_usage,
-            )));
-        }
-
-        Ok(None)
-    }
-
-    #[instrument(skip(self, unfixed_conversation, session), fields(user_message))]
-    pub async fn reply(
-        &self,
-        unfixed_conversation: Conversation,
-        session: Option<SessionConfig>,
-        cancel_token: Option<CancellationToken>,
-    ) -> Result<BoxStream<'_, Result<AgentEvent>>> {
-        // Handle auto-compaction before processing
-        let (messages, compaction_msg, _summarization_usage) = match self
-            .handle_auto_compaction(unfixed_conversation.messages(), &session)
-            .await?
-        {
-            Some((compacted_messages, msg, usage)) => (compacted_messages, Some(msg), usage),
-            None => {
-                let context = self
-                    .prepare_reply_context(unfixed_conversation, &session)
-                    .await?;
-                (context.messages, None, None)
-            }
-        };
->>>>>>> 80826c2b
 
             return Ok(Box::pin(async_stream::try_stream! {
                 // Yield the initial message with keep_thinking flag to maintain spinner
