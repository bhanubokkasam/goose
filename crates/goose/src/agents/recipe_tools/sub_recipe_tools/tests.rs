#[cfg(test)]
mod tests {
    use std::collections::HashMap;

<<<<<<< HEAD
    use crate::recipe::{Execution, ExecutionRun, SubRecipe};
=======
    use crate::recipe::SubRecipe;
>>>>>>> 21b79ad2
    use serde_json::json;
    use serde_json::Value;
    use tempfile::TempDir;

    fn setup_default_sub_recipe() -> SubRecipe {
        let sub_recipe = SubRecipe {
            name: "test_sub_recipe".to_string(),
            path: "test_sub_recipe.yaml".to_string(),
            timeout_in_seconds: None,
            values: Some(HashMap::from([("key1".to_string(), "value1".to_string())])),
<<<<<<< HEAD
            executions: None,
=======
            sequential_when_repeated: true,
>>>>>>> 21b79ad2
        };
        sub_recipe
    }

<<<<<<< HEAD
    fn create_execution_values(key: &str, values: Vec<String>) -> Execution {
        let runs = values
            .iter()
            .map(|value| ExecutionRun {
                values: Some(HashMap::from([(key.to_string(), value.to_string())])),
            })
            .collect();
        Execution {
            parallel: true,
            runs: Some(runs),
        }
    }

    mod get_input_schema {
        use super::*;
        use crate::agents::recipe_tools::sub_recipe_tools::get_input_schema;

=======
    mod get_input_schema {
        use super::*;
        use crate::agents::recipe_tools::sub_recipe_tools::get_input_schema;

>>>>>>> 21b79ad2
        fn prepare_sub_recipe(sub_recipe_file_content: &str) -> (SubRecipe, TempDir) {
            let mut sub_recipe = setup_default_sub_recipe();
            let temp_dir = tempfile::tempdir().unwrap();
            let temp_file = temp_dir.path().join(sub_recipe.path.clone());
            std::fs::write(&temp_file, sub_recipe_file_content).unwrap();
            sub_recipe.path = temp_file.to_string_lossy().to_string();
            (sub_recipe, temp_dir)
        }

        fn verify_task_parameters(result: Value, expected_task_parameters_items: Value) {
            let task_parameters = result
                .get("properties")
                .unwrap()
                .as_object()
                .unwrap()
                .get("task_parameters")
                .unwrap()
                .as_object()
                .unwrap();
            let task_parameters_items = task_parameters.get("items").unwrap();
            assert_eq!(&expected_task_parameters_items, task_parameters_items);
        }

<<<<<<< HEAD
        mod without_execution_runs {
            use super::*;

            const SUB_RECIPE_FILE_CONTENT_WITH_TWO_PARAMS: &str = r#"{
=======
        const SUB_RECIPE_FILE_CONTENT_WITH_TWO_PARAMS: &str = r#"{
>>>>>>> 21b79ad2
                "version": "1.0.0",
                "title": "Test Recipe",
                "description": "A test recipe",
                "prompt": "Test prompt",
                "parameters": [
                    {
                        "key": "key1",
                        "input_type": "string",
                        "requirement": "required",
                        "description": "A test parameter"
                    },
                    {
                        "key": "key2",
                        "input_type": "number",
                        "requirement": "optional",
                        "description": "An optional parameter"
                    }
                ]
            }"#;

<<<<<<< HEAD
            #[test]
            fn test_with_one_param_in_tool_input() {
                let (mut sub_recipe, _temp_dir) =
                    prepare_sub_recipe(SUB_RECIPE_FILE_CONTENT_WITH_TWO_PARAMS);
                sub_recipe.values =
                    Some(HashMap::from([("key1".to_string(), "value1".to_string())]));

                let result = get_input_schema(&sub_recipe).unwrap();

                verify_task_parameters(
                    result,
                    json!({
                        "type": "object",
                        "properties": {
                            "key2": { "type": "number", "description": "An optional parameter" }
                        },
                        "required": []
                    }),
                );
            }

            #[test]
            fn test_without_param_in_tool_input() {
                let (mut sub_recipe, _temp_dir) =
                    prepare_sub_recipe(SUB_RECIPE_FILE_CONTENT_WITH_TWO_PARAMS);
                sub_recipe.values = Some(HashMap::from([
                    ("key1".to_string(), "value1".to_string()),
                    ("key2".to_string(), "value2".to_string()),
                ]));

                let result = get_input_schema(&sub_recipe).unwrap();

                assert_eq!(
                    None,
                    result
                        .get("properties")
                        .unwrap()
                        .as_object()
                        .unwrap()
                        .get("task_parameters")
                );
            }

            #[test]
            fn test_with_all_params_in_tool_input() {
                let (mut sub_recipe, _temp_dir) =
                    prepare_sub_recipe(SUB_RECIPE_FILE_CONTENT_WITH_TWO_PARAMS);
                sub_recipe.values = None;

                let result = get_input_schema(&sub_recipe).unwrap();

                verify_task_parameters(
                    result,
                    json!({
                        "type": "object",
                        "properties": {
                            "key1": { "type": "string", "description": "A test parameter" },
                            "key2": { "type": "number", "description": "An optional parameter" }
                        },
                        "required": ["key1"]
                    }),
                );
            }
        }

        mod execution_runs {
            use super::*;

            const SUB_RECIPE_FILE_CONTENT_WITH_THREE_PARAMS: &str = r#"{
                "version": "1.0.0",
                "title": "Test Recipe",
                "description": "A test recipe",
                "prompt": "Test prompt",
                "parameters": [
                    {
                        "key": "key1",
                        "input_type": "string",
                        "requirement": "required",
                        "description": "A required string parameter"
                    },
                    {
                        "key": "key2",
                        "input_type": "number",
                        "requirement": "optional",
                        "description": "An optional parameter"
                    },
                    {
                        "key": "key3",
                        "input_type": "date",
                        "requirement": "required",
                        "description": "A required date parameter"
                    }
                ]
            }"#;

            #[test]
            fn test_with_one_param_in_tool_input() {
                let (mut sub_recipe, _temp_dir) =
                    prepare_sub_recipe(SUB_RECIPE_FILE_CONTENT_WITH_THREE_PARAMS);
                sub_recipe.values =
                    Some(HashMap::from([("key1".to_string(), "value1".to_string())]));
                sub_recipe.executions = Some(create_execution_values(
                    "key2",
                    vec!["key2_value_1".to_string(), "key2_value_2".to_string()],
                ));

                let result = get_input_schema(&sub_recipe).unwrap();

                verify_task_parameters(
                    result,
                    json!({
                        "type": "object",
                        "properties": {
                            "key3": { "type": "date", "description": "A required date parameter" }
                        },
                        "required": ["key3"]
                    }),
                );
            }

            #[test]
            fn test_without_param_in_tool_input() {
                let (mut sub_recipe, _temp_dir) =
                    prepare_sub_recipe(SUB_RECIPE_FILE_CONTENT_WITH_THREE_PARAMS);
                sub_recipe.values = Some(HashMap::from([
                    ("key1".to_string(), "value1".to_string()),
                    ("key3".to_string(), "value3".to_string()),
                ]));
                sub_recipe.executions = Some(create_execution_values(
                    "key2",
                    vec!["key2_value_1".to_string(), "key2_value_2".to_string()],
                ));

                let result = get_input_schema(&sub_recipe).unwrap();

                assert_eq!(
                    None,
                    result
                        .get("properties")
                        .unwrap()
                        .as_object()
                        .unwrap()
                        .get("task_parameters")
                );
            }

            #[test]
            fn test_with_all_params_in_tool_input() {
                let (mut sub_recipe, _temp_dir) =
                    prepare_sub_recipe(SUB_RECIPE_FILE_CONTENT_WITH_THREE_PARAMS);
                sub_recipe.values = None;

                let result = get_input_schema(&sub_recipe).unwrap();

                verify_task_parameters(
                    result,
                    json!({
                        "type": "object",
                        "properties": {
                            "key1": { "type": "string", "description": "A required string parameter" },
                            "key2": { "type": "number", "description": "An optional parameter" },
                            "key3": { "type": "date", "description": "A required date parameter" }
                        },
                        "required": ["key1", "key3"]
                    }),
                );
            }
=======
        #[test]
        fn test_with_one_param_in_tool_input() {
            let (mut sub_recipe, _temp_dir) =
                prepare_sub_recipe(SUB_RECIPE_FILE_CONTENT_WITH_TWO_PARAMS);
            sub_recipe.values = Some(HashMap::from([("key1".to_string(), "value1".to_string())]));

            let result = get_input_schema(&sub_recipe).unwrap();

            verify_task_parameters(
                result,
                json!({
                    "type": "object",
                    "properties": {
                        "key2": { "type": "number", "description": "An optional parameter" }
                    },
                    "required": []
                }),
            );
        }

        #[test]
        fn test_without_param_in_tool_input() {
            let (mut sub_recipe, _temp_dir) =
                prepare_sub_recipe(SUB_RECIPE_FILE_CONTENT_WITH_TWO_PARAMS);
            sub_recipe.values = Some(HashMap::from([
                ("key1".to_string(), "value1".to_string()),
                ("key2".to_string(), "value2".to_string()),
            ]));

            let result = get_input_schema(&sub_recipe).unwrap();

            assert_eq!(
                None,
                result
                    .get("properties")
                    .unwrap()
                    .as_object()
                    .unwrap()
                    .get("task_parameters")
            );
        }

        #[test]
        fn test_with_all_params_in_tool_input() {
            let (mut sub_recipe, _temp_dir) =
                prepare_sub_recipe(SUB_RECIPE_FILE_CONTENT_WITH_TWO_PARAMS);
            sub_recipe.values = None;

            let result = get_input_schema(&sub_recipe).unwrap();

            verify_task_parameters(
                result,
                json!({
                    "type": "object",
                    "properties": {
                        "key1": { "type": "string", "description": "A test parameter" },
                        "key2": { "type": "number", "description": "An optional parameter" }
                    },
                    "required": ["key1"]
                }),
            );
>>>>>>> 21b79ad2
        }
    }
}<|MERGE_RESOLUTION|>--- conflicted
+++ resolved
@@ -2,11 +2,7 @@
 mod tests {
     use std::collections::HashMap;
 
-<<<<<<< HEAD
-    use crate::recipe::{Execution, ExecutionRun, SubRecipe};
-=======
     use crate::recipe::SubRecipe;
->>>>>>> 21b79ad2
     use serde_json::json;
     use serde_json::Value;
     use tempfile::TempDir;
@@ -17,39 +13,15 @@
             path: "test_sub_recipe.yaml".to_string(),
             timeout_in_seconds: None,
             values: Some(HashMap::from([("key1".to_string(), "value1".to_string())])),
-<<<<<<< HEAD
-            executions: None,
-=======
             sequential_when_repeated: true,
->>>>>>> 21b79ad2
         };
         sub_recipe
-    }
-
-<<<<<<< HEAD
-    fn create_execution_values(key: &str, values: Vec<String>) -> Execution {
-        let runs = values
-            .iter()
-            .map(|value| ExecutionRun {
-                values: Some(HashMap::from([(key.to_string(), value.to_string())])),
-            })
-            .collect();
-        Execution {
-            parallel: true,
-            runs: Some(runs),
-        }
     }
 
     mod get_input_schema {
         use super::*;
         use crate::agents::recipe_tools::sub_recipe_tools::get_input_schema;
 
-=======
-    mod get_input_schema {
-        use super::*;
-        use crate::agents::recipe_tools::sub_recipe_tools::get_input_schema;
-
->>>>>>> 21b79ad2
         fn prepare_sub_recipe(sub_recipe_file_content: &str) -> (SubRecipe, TempDir) {
             let mut sub_recipe = setup_default_sub_recipe();
             let temp_dir = tempfile::tempdir().unwrap();
@@ -73,14 +45,7 @@
             assert_eq!(&expected_task_parameters_items, task_parameters_items);
         }
 
-<<<<<<< HEAD
-        mod without_execution_runs {
-            use super::*;
-
-            const SUB_RECIPE_FILE_CONTENT_WITH_TWO_PARAMS: &str = r#"{
-=======
         const SUB_RECIPE_FILE_CONTENT_WITH_TWO_PARAMS: &str = r#"{
->>>>>>> 21b79ad2
                 "version": "1.0.0",
                 "title": "Test Recipe",
                 "description": "A test recipe",
@@ -101,182 +66,13 @@
                 ]
             }"#;
 
-<<<<<<< HEAD
-            #[test]
-            fn test_with_one_param_in_tool_input() {
-                let (mut sub_recipe, _temp_dir) =
-                    prepare_sub_recipe(SUB_RECIPE_FILE_CONTENT_WITH_TWO_PARAMS);
-                sub_recipe.values =
-                    Some(HashMap::from([("key1".to_string(), "value1".to_string())]));
-
-                let result = get_input_schema(&sub_recipe).unwrap();
-
-                verify_task_parameters(
-                    result,
-                    json!({
-                        "type": "object",
-                        "properties": {
-                            "key2": { "type": "number", "description": "An optional parameter" }
-                        },
-                        "required": []
-                    }),
-                );
-            }
-
-            #[test]
-            fn test_without_param_in_tool_input() {
-                let (mut sub_recipe, _temp_dir) =
-                    prepare_sub_recipe(SUB_RECIPE_FILE_CONTENT_WITH_TWO_PARAMS);
-                sub_recipe.values = Some(HashMap::from([
-                    ("key1".to_string(), "value1".to_string()),
-                    ("key2".to_string(), "value2".to_string()),
-                ]));
-
-                let result = get_input_schema(&sub_recipe).unwrap();
-
-                assert_eq!(
-                    None,
-                    result
-                        .get("properties")
-                        .unwrap()
-                        .as_object()
-                        .unwrap()
-                        .get("task_parameters")
-                );
-            }
-
-            #[test]
-            fn test_with_all_params_in_tool_input() {
-                let (mut sub_recipe, _temp_dir) =
-                    prepare_sub_recipe(SUB_RECIPE_FILE_CONTENT_WITH_TWO_PARAMS);
-                sub_recipe.values = None;
-
-                let result = get_input_schema(&sub_recipe).unwrap();
-
-                verify_task_parameters(
-                    result,
-                    json!({
-                        "type": "object",
-                        "properties": {
-                            "key1": { "type": "string", "description": "A test parameter" },
-                            "key2": { "type": "number", "description": "An optional parameter" }
-                        },
-                        "required": ["key1"]
-                    }),
-                );
-            }
-        }
-
-        mod execution_runs {
-            use super::*;
-
-            const SUB_RECIPE_FILE_CONTENT_WITH_THREE_PARAMS: &str = r#"{
-                "version": "1.0.0",
-                "title": "Test Recipe",
-                "description": "A test recipe",
-                "prompt": "Test prompt",
-                "parameters": [
-                    {
-                        "key": "key1",
-                        "input_type": "string",
-                        "requirement": "required",
-                        "description": "A required string parameter"
-                    },
-                    {
-                        "key": "key2",
-                        "input_type": "number",
-                        "requirement": "optional",
-                        "description": "An optional parameter"
-                    },
-                    {
-                        "key": "key3",
-                        "input_type": "date",
-                        "requirement": "required",
-                        "description": "A required date parameter"
-                    }
-                ]
-            }"#;
-
-            #[test]
-            fn test_with_one_param_in_tool_input() {
-                let (mut sub_recipe, _temp_dir) =
-                    prepare_sub_recipe(SUB_RECIPE_FILE_CONTENT_WITH_THREE_PARAMS);
-                sub_recipe.values =
-                    Some(HashMap::from([("key1".to_string(), "value1".to_string())]));
-                sub_recipe.executions = Some(create_execution_values(
-                    "key2",
-                    vec!["key2_value_1".to_string(), "key2_value_2".to_string()],
-                ));
-
-                let result = get_input_schema(&sub_recipe).unwrap();
-
-                verify_task_parameters(
-                    result,
-                    json!({
-                        "type": "object",
-                        "properties": {
-                            "key3": { "type": "date", "description": "A required date parameter" }
-                        },
-                        "required": ["key3"]
-                    }),
-                );
-            }
-
-            #[test]
-            fn test_without_param_in_tool_input() {
-                let (mut sub_recipe, _temp_dir) =
-                    prepare_sub_recipe(SUB_RECIPE_FILE_CONTENT_WITH_THREE_PARAMS);
-                sub_recipe.values = Some(HashMap::from([
-                    ("key1".to_string(), "value1".to_string()),
-                    ("key3".to_string(), "value3".to_string()),
-                ]));
-                sub_recipe.executions = Some(create_execution_values(
-                    "key2",
-                    vec!["key2_value_1".to_string(), "key2_value_2".to_string()],
-                ));
-
-                let result = get_input_schema(&sub_recipe).unwrap();
-
-                assert_eq!(
-                    None,
-                    result
-                        .get("properties")
-                        .unwrap()
-                        .as_object()
-                        .unwrap()
-                        .get("task_parameters")
-                );
-            }
-
-            #[test]
-            fn test_with_all_params_in_tool_input() {
-                let (mut sub_recipe, _temp_dir) =
-                    prepare_sub_recipe(SUB_RECIPE_FILE_CONTENT_WITH_THREE_PARAMS);
-                sub_recipe.values = None;
-
-                let result = get_input_schema(&sub_recipe).unwrap();
-
-                verify_task_parameters(
-                    result,
-                    json!({
-                        "type": "object",
-                        "properties": {
-                            "key1": { "type": "string", "description": "A required string parameter" },
-                            "key2": { "type": "number", "description": "An optional parameter" },
-                            "key3": { "type": "date", "description": "A required date parameter" }
-                        },
-                        "required": ["key1", "key3"]
-                    }),
-                );
-            }
-=======
         #[test]
         fn test_with_one_param_in_tool_input() {
             let (mut sub_recipe, _temp_dir) =
                 prepare_sub_recipe(SUB_RECIPE_FILE_CONTENT_WITH_TWO_PARAMS);
             sub_recipe.values = Some(HashMap::from([("key1".to_string(), "value1".to_string())]));
 
-            let result = get_input_schema(&sub_recipe).unwrap();
+                let result = get_input_schema(&sub_recipe).unwrap();
 
             verify_task_parameters(
                 result,
@@ -318,7 +114,7 @@
                 prepare_sub_recipe(SUB_RECIPE_FILE_CONTENT_WITH_TWO_PARAMS);
             sub_recipe.values = None;
 
-            let result = get_input_schema(&sub_recipe).unwrap();
+                let result = get_input_schema(&sub_recipe).unwrap();
 
             verify_task_parameters(
                 result,
@@ -331,7 +127,6 @@
                     "required": ["key1"]
                 }),
             );
->>>>>>> 21b79ad2
         }
     }
 }