<<<<<<< HEAD
use anyhow::Result;
use goose_mcp::{
    AutoVisualiserRouter, ComputerControllerRouter, DeveloperRouter, GoogleDriveRouter,
    MemoryRouter, TutorialRouter,
};
=======
use anyhow::{anyhow, Result};
use goose_mcp::{ComputerControllerRouter, DeveloperRouter, MemoryRouter, TutorialRouter};
>>>>>>> 62121c68
use mcp_server::router::RouterService;
use mcp_server::{BoundedService, ByteTransport, Server};
use tokio::io::{stdin, stdout};

use std::sync::Arc;
use tokio::sync::Notify;

#[cfg(unix)]
use nix::sys::signal::{kill, Signal};
#[cfg(unix)]
use nix::unistd::getpgrp;
#[cfg(unix)]
use nix::unistd::Pid;

pub async fn run_server(name: &str) -> Result<()> {
    crate::logging::setup_logging(Some(&format!("mcp-{name}")), None)?;

    if name == "googledrive" || name == "google_drive" {
        return Err(anyhow!(
            "the built-in Google Drive extension has been removed"
        ));
    }

    tracing::info!("Starting MCP server");

    let router: Option<Box<dyn BoundedService>> = match name {
        "developer" => Some(Box::new(RouterService(DeveloperRouter::new()))),
        "computercontroller" => Some(Box::new(RouterService(ComputerControllerRouter::new()))),
<<<<<<< HEAD
        "autovisualiser" => Some(Box::new(RouterService(AutoVisualiserRouter::new()))),
        "google_drive" | "googledrive" => {
            let router = GoogleDriveRouter::new().await;
            Some(Box::new(RouterService(router)))
        }
=======
>>>>>>> 62121c68
        "memory" => Some(Box::new(RouterService(MemoryRouter::new()))),
        "tutorial" => Some(Box::new(RouterService(TutorialRouter::new()))),
        _ => None,
    };

    let shutdown = Arc::new(Notify::new());
    let shutdown_clone = shutdown.clone();

    tokio::spawn(async move {
        crate::signal::shutdown_signal().await;
        shutdown_clone.notify_one();
    });

    let server = Server::new(router.unwrap_or_else(|| panic!("Unknown server requested {}", name)));
    let transport = ByteTransport::new(stdin(), stdout());

    tracing::info!("Server initialized and ready to handle requests");

    tokio::select! {
        result = server.run(transport) => {
            Ok(result?)
        }
        _ = shutdown.notified() => {
            // On Unix systems, kill the entire process group
            #[cfg(unix)]
            {
                fn terminate_process_group() {
                    let pgid = getpgrp();
                    kill(Pid::from_raw(-pgid.as_raw()), Signal::SIGTERM)
                        .expect("Failed to send SIGTERM to process group");
                }
                terminate_process_group();
            }
            Ok(())
        }
    }
}<|MERGE_RESOLUTION|>--- conflicted
+++ resolved
@@ -1,13 +1,5 @@
-<<<<<<< HEAD
-use anyhow::Result;
-use goose_mcp::{
-    AutoVisualiserRouter, ComputerControllerRouter, DeveloperRouter, GoogleDriveRouter,
-    MemoryRouter, TutorialRouter,
-};
-=======
 use anyhow::{anyhow, Result};
-use goose_mcp::{ComputerControllerRouter, DeveloperRouter, MemoryRouter, TutorialRouter};
->>>>>>> 62121c68
+use goose_mcp::{AutoVisualiserRouter, ComputerControllerRouter, DeveloperRouter, MemoryRouter, TutorialRouter};
 use mcp_server::router::RouterService;
 use mcp_server::{BoundedService, ByteTransport, Server};
 use tokio::io::{stdin, stdout};
@@ -36,14 +28,7 @@
     let router: Option<Box<dyn BoundedService>> = match name {
         "developer" => Some(Box::new(RouterService(DeveloperRouter::new()))),
         "computercontroller" => Some(Box::new(RouterService(ComputerControllerRouter::new()))),
-<<<<<<< HEAD
         "autovisualiser" => Some(Box::new(RouterService(AutoVisualiserRouter::new()))),
-        "google_drive" | "googledrive" => {
-            let router = GoogleDriveRouter::new().await;
-            Some(Box::new(RouterService(router)))
-        }
-=======
->>>>>>> 62121c68
         "memory" => Some(Box::new(RouterService(MemoryRouter::new()))),
         "tutorial" => Some(Box::new(RouterService(TutorialRouter::new()))),
         _ => None,
